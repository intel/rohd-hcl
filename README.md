--- conflicted
+++ resolved
@@ -42,15 +42,9 @@
   - Gray to Binary
   - Binary to Gray
   - Priority
-<<<<<<< HEAD
 - [Arbiters](./doc/arbiter.md)
   - [Priority](./doc/arbiter.md#priority-arbiter)
-  - Round-robin
-=======
-- Arbiters
-  - Priority
   - [Round-robin **(WIP)**](https://github.com/intel/rohd-hcl/issues/11)
->>>>>>> 30343e0c
 - [FIFO](./doc/fifo.md)
   - Synchronous
   - Asynchronous
