# Floating-Point Components

Floating-point operations require meticulous precision, and have standards like [IEEE-754](<https://standards.ieee.org/ieee/754/6210/>) which govern them.  To support floating-point components, we have created a parallel to [Logic](https://intel.github.io/rohd/rohd/Logic-class.html)/[LogicValue](https://intel.github.io/rohd/rohd/LogicValue-class.html) which are part of [ROHD](<https://intel.github.io/rohd-website/>). Here, [FloatingPoint](https://intel.github.io/rohd-hcl/rohd_hcl/FloatingPoint-class.html) is the [Logic](https://intel.github.io/rohd/rohd/Logic-class.html) wire in a component that carries [FloatingPointValue](https://intel.github.io/rohd-hcl/rohd_hcl/FloatingPointValue-class.html) literal values, a subclass of [LogicValue](https://intel.github.io/rohd/rohd/LogicValue-class.html). An important distinction is that these classes are parameterized to create arbitrary size floating-point values.

## FloatingPointValue

The [FloatingPointValue](https://intel.github.io/rohd-hcl/rohd_hcl/FloatingPointValue-class.html) class comprises the sign, exponent, and mantissa [LogicValue](https://intel.github.io/rohd/rohd/LogicValue-class.html)s that represent a floating-point number. [FloatingPointValue](https://intel.github.io/rohd-hcl/rohd_hcl/FloatingPointValue-class.html)s can be converted to and from Dart native [Double](https://api.dart.dev/stable/3.6.0/dart-core/double-class.html)s, as well as constructed from integer and string representations of their fields.  They can be operated on (+, -, *, /) and compared. This is useful for helping validate [FloatingPoint](https://intel.github.io/rohd-hcl/rohd_hcl/FloatingPoint-class.html) logic components.

A [FloatingPointValue](https://intel.github.io/rohd-hcl/rohd_hcl/FloatingPointValue-class.html) has a mantissa in $[0,2)$ with

$$0 <= exponent <= maxExponent$$

A normal `isNormal` [FloatingPointValue](https://intel.github.io/rohd-hcl/rohd_hcl/FloatingPointValue-class.html) has:

$$minExponent <= exponent <= maxExponent$$

 And a mantissa in the range of $[1,2)$.  Subnormal numbers are represented with a zero exponent and leading zeros in the mantissa capture the negative exponent value.

Conversions from the native `double` are supported, both in rounded and unrounded forms.  This is quite useful in testing narrower width floating point components leveraging the `double` native operations for validation.

Appropriate string representations, comparison operations, and operators are available.  The usefulness of  [FloatingPointValue](https://intel.github.io/rohd-hcl/rohd_hcl/FloatingPointValue-class.html) is in the testing of [FloatingPoint](https://intel.github.io/rohd-hcl/rohd_hcl/FloatingPoint-class.html) components, where we can leverage the abstraction of a floating-point value type to drive and compare floating-point values operated upon by floating-point components.

### Floating Point Constants

The various IEEE constants representing corner cases of the field of floating-point values for a given size of [FloatingPointValue](https://intel.github.io/rohd-hcl/rohd_hcl/FloatingPointValue-class.html): infinities, zeros, limits for normal (e.g. mantissa in the range of $[1,2)$) and sub-normal numbers (zero exponent, and mantissa <1).

For any basic arbitrary width `FloatingPointValue` ROHD-HCL supports the following constants in that format.

- `negativeInfinity`: smallest possible number
- `negativeZero`: The number zero, negative form
- `positiveZero`: The number zero, positive form
- `smallestPositiveSubnormal`: Smallest possible number, most exponent negative, LSB set in mantissa
- `largestPositiveSubnormal`: Largest possible subnormal, most negative exponent, mantissa all 1s
- `smallestPositiveNormal`: Smallest possible positive number, most negative exponent, mantissa is 0
- `largestLessThanOne`: Largest number smaller than one
- `one`: The number one
- `smallestLargerThanOne`: Smallest number greater than one
- `largestNormal`: Largest positive number, most positive exponent, full mantissa
- `infinity`: Largest possible number: all 1s in the exponent, all 0s in the mantissa
- `nan`: Not a Number, designated by all 1s in exponent and any 1 in mantissa (we use the LSB)

### Special subtypes

As 64-bit double-precision and 32-bit single-precision floating-point types are most common, we have [FloatingPoint32Value](https://intel.github.io/rohd-hcl/rohd_hcl/FloatingPoint32Value-class.html) and [FloatingPoint64Value](https://intel.github.io/rohd-hcl/rohd_hcl/FloatingPoint64Value-class.html) subclasses with direct converters from Dart native [Double](https://api.dart.dev/stable/3.6.0/dart-core/double-class.html).

Other special widths of floating-point values supported are:

- [FloatingPoint16Value](https://intel.github.io/rohd-hcl/rohd_hcl/FloatingPoint16Value-class.html)
- [FloatingPoint8E4M3Value](https://intel.github.io/rohd-hcl/rohd_hcl/FloatingPoint8E4M3Value-class.html)
- [FloatingPoint8E5M2Value](https://intel.github.io/rohd-hcl/rohd_hcl/FloatingPoint8E5M2Value-class.html)
- [FloatingPointBF16Value](https://intel.github.io/rohd-hcl/rohd_hcl/FloatingPointBF16Value-class.html)
- [FloatingPointTF32Value](https://intel.github.io/rohd-hcl/rohd_hcl/FloatingPointTF32Value-class.html)

Finally, we have a [random value constructor](https://intel.github.io/rohd-hcl/rohd_hcl/FloatingPointValue/FloatingPointValue.random.html) generator for testing purposes, generating valid [FloatingPointValue](https://intel.github.io/rohd-hcl/rohd_hcl/FloatingPointValue-class.html) types, optionally constrained to normal range (mantissa in $[1, 2)$).

## FloatingPoint

The [FloatingPoint](https://intel.github.io/rohd-hcl/rohd_hcl/FloatingPoint-class.html) type is a [LogicStructure](https://intel.github.io/rohd/rohd/LogicStructure-class.html) which comprises the [Logic](https://intel.github.io/rohd/rohd/Logic-class.html) bits for the sign, exponent, and mantissa used in hardware floating-point.  This type is provided to simplify and abstract the declaration and manipulation of floating-point bits in hardware.  This type is parameterized like [FloatingPointValue](https://intel.github.io/rohd-hcl/rohd_hcl/FloatingPointValue-class.html), for exponent and mantissa width.

Again, like  [FloatingPointValue](https://intel.github.io/rohd-hcl/rohd_hcl/FloatingPointValue-class.html), [FloatingPoint64](https://intel.github.io/rohd-hcl/rohd_hcl/FloatingPoint64-class.html) and [FloatingPoint32](https://intel.github.io/rohd-hcl/rohd_hcl/FloatingPoint32-class.html) subclasses are provided as these are the most common floating-point number types.

## FloatingPointAdder

A very basic [FloatingPointAdderSimple](https://intel.github.io/rohd-hcl/rohd_hcl/FloatingPointAdderSimple-class.html) component is available which does not perform any rounding. It takes two [FloatingPoint](https://intel.github.io/rohd-hcl/rohd_hcl/FloatingPoint-class.html) [LogicStructure](https://intel.github.io/rohd/rohd/LogicStructure-class.html)s and adds them, returning a normalized [FloatingPoint](https://intel.github.io/rohd-hcl/rohd_hcl/FloatingPoint-class.html) on the output.  An option on input is the type of ['ParallelPrefix'](https://intel.github.io/rohd-hcl/rohd_hcl/ParallelPrefix-class.html) used in the critical internal addition of the mantissas.

Currently, the [FloatingPointAdderSimple](https://intel.github.io/rohd-hcl/rohd_hcl/FloatingPointAdderSimple-class.html) is close in accuracy (as it has no rounding) and is not optimized for circuit performance, but only provides the key functionalities of alignment, addition, and normalization.  Still, this component is a starting point for more realistic floating-point components that leverage the logical [FloatingPoint](https://intel.github.io/rohd-hcl/rohd_hcl/FloatingPoint-class.html) and literal [FloatingPointValue](https://intel.github.io/rohd-hcl/rohd_hcl/FloatingPointValue-class.html) type abstractions.

A second [FloatingPointAdderRound](https://intel.github.io/rohd-hcl/rohd_hcl/FloatingPointAdderRound-class.html) component is available which does perform rounding.  It is based on "Delay-Optimized Implementation of IEEE Floating-Point Addition", by Peter-Michael Seidel and Guy Even, using an R-path and an N-path to process far-apart exponents and use rounding and an N-path for exponents within 2 and subtraction, which is exact.  If you pass in an optional clock, a pipestage will be added to help optimize frequency; an optional reset and enable are can control the pipestage.

## FloatingPointMultiplier

A very basic [FloatingPointMultiplierSimple] component is available which does not perform any rounding. It takes two [FloatingPoint](https://intel.github.io/rohd-hcl/rohd_hcl/FloatingPoint-class.html) [LogicStructure](https://intel.github.io/rohd/rohd/LogicStructure-class.html)s and multiplies them, returning a normalized [FloatingPoint](https://intel.github.io/rohd-hcl/rohd_hcl/FloatingPoint-class.html) on the output 'product'.  

It has options to control its performance:

<<<<<<< HEAD
- `radix`: used to specify the radix of the Booth encoder (default radix=4: options are [2,4,8,16])'.
- `adderGen`: used to specify the kind of [Adder] used for key functions like the mantissa addition. Defaults to [NativeAdder], but you can select a [ParallelPrefixAdder] of your choice.
- `seGen`: type of sign extension routine used, base class is [PartialProductSignExtension].
- `ppTree`: used to specify the type of ['ParallelPrefix'](https://intel.github.io/rohd-hcl/rohd_hcl/ParallelPrefix-class.html) used in the other critical functions like leading-one detect.
=======
- 'radix':  used to specify the radix of the Booth encoder (default radix=4: options are [2,4,8,16])'.

- 'adderGen':  used to specify the kind of [Adder] used for key functions like the mantiss addition. Defaults to [NativeAdder], but you can select a [ParallelPrefixAdder] of  your choice.
- 'ppTree':  used to specify the type of ['ParallelPrefix'](https://intel.github.io/rohd-hcl/rohd_hcl/ParallelPrefix-class.html) used in the pther critical functions like leading-one detect.
>>>>>>> 519f987f
<|MERGE_RESOLUTION|>--- conflicted
+++ resolved
@@ -73,14 +73,8 @@
 
 It has options to control its performance:
 
-<<<<<<< HEAD
+
 - `radix`: used to specify the radix of the Booth encoder (default radix=4: options are [2,4,8,16])'.
 - `adderGen`: used to specify the kind of [Adder] used for key functions like the mantissa addition. Defaults to [NativeAdder], but you can select a [ParallelPrefixAdder] of your choice.
 - `seGen`: type of sign extension routine used, base class is [PartialProductSignExtension].
 - `ppTree`: used to specify the type of ['ParallelPrefix'](https://intel.github.io/rohd-hcl/rohd_hcl/ParallelPrefix-class.html) used in the other critical functions like leading-one detect.
-=======
-- 'radix':  used to specify the radix of the Booth encoder (default radix=4: options are [2,4,8,16])'.
-
-- 'adderGen':  used to specify the kind of [Adder] used for key functions like the mantiss addition. Defaults to [NativeAdder], but you can select a [ParallelPrefixAdder] of  your choice.
-- 'ppTree':  used to specify the type of ['ParallelPrefix'](https://intel.github.io/rohd-hcl/rohd_hcl/ParallelPrefix-class.html) used in the pther critical functions like leading-one detect.
->>>>>>> 519f987f
