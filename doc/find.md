--- conflicted
+++ resolved
@@ -3,11 +3,7 @@
 ROHD HCL comes with a Find.  The detailed API docs are available [here](https://intel.github.io/rohd-hcl/rohd_hcl/rohd_hcl-library.html).
 
 A Find will search for first/nth occurrence of one(`1`)/zero(`0`) within a given Logic `bus`.
-<<<<<<< HEAD
-The underlying implementation uses a Count to count 1's or 0's whenever a Logic `n` value
-=======
 The underlying implementation uses a `Count` to count 1's or 0's whenever a Logic `n` value
->>>>>>> 02c556c7
 is passed within the constructor argument.
 
 It takes a Binary Logic `bus` and finds the position of any one or zero within the `bus`. A Find function without any constructor arguments will find the first one.
