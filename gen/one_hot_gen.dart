--- conflicted
+++ resolved
@@ -24,12 +24,8 @@
   await m2.build();
   File('build/${m2.definitionName}.v').writeAsStringSync(m2.generateSynth());
 
-<<<<<<< HEAD
-  final m3 = TreeOneHotToBinary(onehotInput);
-=======
   final onehotInput2 = Logic(width: pos + 1);
   final m3 = TreeOneHotToBinary(onehotInput2);
->>>>>>> 861c4ad955af5ac6f2099eb3e1270fe83f40ac26
   await m3.build();
   File('build/${m3.definitionName}.v').writeAsStringSync(m3.generateSynth());
 }