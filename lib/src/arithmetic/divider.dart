// Copyright (C) 2024-2025 Intel Corporation
// SPDX-License-Identifier: BSD-3-Clause
//
// divider.dart
// Implementation of Integer Divider Module.
//
// 2024 August
// Author: Josh Kimmel <joshua1.kimmel@intel.com>

import 'package:meta/meta.dart';
import 'package:rohd/rohd.dart';
import 'package:rohd_hcl/rohd_hcl.dart';

/// State object for Divider processing.
class _MultiCycleDividerState {
  /// Width of state in bits.
  static int width = 3;

  /// Ready for a new division.
  static Const ready = Const(0, width: width);

  /// Processing a current step in the algorithm.
  static Const process = Const(1, width: width);

  /// Accumulating the result of a current step in the algorithm.
  static Const accumulate = Const(2, width: width);

  /// Converting the final result of the algorithm.
  static Const convert = Const(3, width: width);

  /// Division complete.
  static Const done = Const(4, width: width);
}

/// Internal interface to the Divider.
class MultiCycleDividerInterface extends PairInterface {
  /// Clock for sequential logic.
  Logic get clk => port('clk');

  /// Reset for sequential logic (active high).
  Logic get reset => port('reset');

  /// Dividend (numerator) for the division operation.
  Logic get dividend => port('dividend');

  /// Divisor (denominator) for the division operation.
  Logic get divisor => port('divisor');

  /// Are the division operands signed.
  Logic get isSigned => port('isSigned');

  /// The integrating environment is ready to accept the output of the module.
  Logic get readyOut => port('readyOut');

  /// Request for a new division operation to be performed.
  Logic get validIn => port('validIn');

  /// Quotient (result) for the division operation.
  Logic get quotient => port('quotient');

  /// Remainder (modulus) for the division operation.
  Logic get remainder => port('remainder');

  /// A Division by zero occurred.
  Logic get divZero => port('divZero');

  /// The result of the current division operation is ready.
  Logic get validOut => port('validOut');

  /// The module is ready to accept new inputs.
  Logic get readyIn => port('readyIn');

  /// The width of the data operands and result.
  final int dataWidth;

  /// A constructor for the divider interface.
  MultiCycleDividerInterface({this.dataWidth = 32})
      : super(portsFromProvider: [
          Logic.port('clk'),
          Logic.port('reset'),
          Logic.port('dividend', dataWidth),
          Logic.port('divisor', dataWidth),
          Logic.port('isSigned'),
          Logic.port('validIn'),
          Logic.port('readyOut'),
        ], portsFromConsumer: [
          Logic.port('quotient', dataWidth),
          Logic.port('remainder', dataWidth),
          Logic.port('divZero'),
          Logic.port('validOut'),
          Logic.port('readyIn'),
        ]);

  /// A match constructor for the divider interface.
  MultiCycleDividerInterface.match(MultiCycleDividerInterface other)
      : this(dataWidth: other.dataWidth);
}

/// The Divider module definition.
class MultiCycleDivider extends Module {
  /// The Divider's interface declaration.
  @protected
  late final MultiCycleDividerInterface intf;

  /// Get interface's validOut signal value.
  Logic get validOut => output('${name}_validOut');

  /// Get interface's quotient signal value.
  Logic get quotient => output('${name}_quotient');

  /// Get interface's remainder signal value.
  Logic get remainder => output('${name}_remainder');

  /// Get interface's divZero signal value.
  Logic get divZero => output('${name}_divZero');

  /// Get interface's readyIn signal value.
  Logic get readyIn => output('${name}_readyIn');

  /// The width of the data operands and result.
  late final int dataWidth;

  /// The log of the data width representing
  /// the number of bits required to store that number.
  late final int logDataWidth;

<<<<<<< HEAD
  /// The Divider module's constructor.
  MultiCycleDivider(MultiCycleDividerInterface interface)
=======
  /// The Divider module's constructor
  MultiCycleDivider(MultiCycleDividerInterface interface,
      {String? definitionName})
>>>>>>> 12e7850c
      : dataWidth = interface.dataWidth,
        logDataWidth = log2Ceil(interface.dataWidth),
        super(
            name: 'divider',
            definitionName:
                definitionName ?? 'MultiCycleDivider_W${interface.dataWidth}') {
    intf = MultiCycleDividerInterface.match(interface)
      ..pairConnectIO(
        this,
        interface,
        PairRole.consumer,
        uniquify: (original) => '${super.name}_$original',
      );

    _build();
  }

  /// Factory method to create a [MultiCycleDivider]
  /// from explicit [Logic] signals instead of an interface.
  factory MultiCycleDivider.ofLogics({
    required Logic clk,
    required Logic reset,
    required Logic validIn,
    required Logic dividend,
    required Logic divisor,
    required Logic isSigned,
    required Logic readyOut,
    String? definitionName,
  }) {
    assert(dividend.width == divisor.width,
        'Widths of all data signals do not match!');
    final dataWidth = dividend.width;
    final intf = MultiCycleDividerInterface(dataWidth: dataWidth);
    intf.clk <= clk;
    intf.reset <= reset;
    intf.validIn <= validIn;
    intf.dividend <= dividend;
    intf.divisor <= divisor;
    intf.isSigned <= isSigned;
    intf.readyOut <= readyOut;
    return MultiCycleDivider(intf,
        definitionName:
            definitionName ?? 'MultiCycleDivider_W${intf.dataWidth}');
  }

  void _build() {
    // To capture current inputs
    // as this operation takes multiple cycles.
    final aBuf = Logic(name: 'aBuf', width: dataWidth + 1);
    final rBuf = Logic(name: 'rBuf', width: dataWidth + 1);
    final bBuf = Logic(name: 'bBuf', width: dataWidth + 1);
    final signOut = Logic(name: 'signOut');
    final signNum = Logic(name: 'signNum');

    // to manage FSM
    // # of states is fixed
    final currentState =
        Logic(name: 'currentState', width: _MultiCycleDividerState.width);
    final nextState =
        Logic(name: 'nextState', width: _MultiCycleDividerState.width);

    // internal buffers for computation
    // accumulator that contains dividend
    final outBuffer = Logic(name: 'outBuffer', width: dataWidth + 1);
    // capture last successful power of 2
    final lastSuccess = Logic(name: 'lastSuccess', width: dataWidth + 1);
    // combinational logic signal to compute current (a-b*2^i)
    final tmpDifference = Logic(name: 'tmpDifference', width: dataWidth + 1);
    // store last diff
    final lastDifference = Logic(name: 'lastDifference', width: dataWidth + 1);
    // combinational logic signal to check for overflow when shifting
    final tmpShift = Logic(name: 'tmpShift', width: dataWidth + 1);

    // current value of i to try
    // need log(dataWidth) bits
    final currIndex = Logic(name: 'currIndex', width: logDataWidth);

    intf.quotient <=
        outBuffer.getRange(
            0, dataWidth); // result is ultimately stored in out_buffer
    intf.divZero <= ~bBuf.or(); // divide-by-0 if b==0 (NOR)
    intf.remainder <=
        rBuf.getRange(0, dataWidth); // synonymous with the remainder

    // ready/busy signals are based on internal state
    intf.validOut <= currentState.eq(_MultiCycleDividerState.done);
    intf.readyIn <= currentState.eq(_MultiCycleDividerState.ready);

    // update current_state with next_state once per cycle
    Sequential(intf.clk, [
      If(intf.reset,
          then: [currentState < _MultiCycleDividerState.ready],
          orElse: [currentState < nextState])
    ]);

    // combinational logic to compute next_state
    // and intermediate variables that are necessary
    Combinational([
      tmpShift < 0,
      tmpDifference < 0,
      nextState < _MultiCycleDividerState.ready,
      Case(currentState, [
        CaseItem(_MultiCycleDividerState.done, [
          // can move to ready as long as outside indicates consumption
          nextState <
              mux(intf.readyOut, _MultiCycleDividerState.ready,
                  _MultiCycleDividerState.done)
        ]),
        CaseItem(_MultiCycleDividerState.convert,
            [nextState < _MultiCycleDividerState.done]),
        CaseItem(_MultiCycleDividerState.accumulate, [
          tmpDifference < lastDifference,
          If.block([
            Iff(~tmpDifference.or() | (bBuf > aBuf), [
              // we're done (ready to convert) as difference == 0
              // or we've exceeded the numerator
              nextState < _MultiCycleDividerState.convert
            ]),
            // more processing to do
            Else([nextState < _MultiCycleDividerState.process])
          ])
        ]),
        CaseItem(_MultiCycleDividerState.process, [
          tmpShift < (bBuf << currIndex),
          If(
              // special case: b is most negative #
              // XOR of signOut and signNum is high iff
              // signed AND denominator is negative
              bBuf[dataWidth - 1] &
                  ~bBuf.getRange(0, dataWidth - 2).or() &
                  (signOut ^ signNum),
              then: [
                tmpDifference < ~Const(0, width: dataWidth + 1), // -1
                nextState < _MultiCycleDividerState.accumulate
              ],
              orElse: [
                tmpDifference < (aBuf - tmpShift),
                // move to accumulate if tmpDifference <= 0
                If(~tmpShift.or() | tmpDifference[-1] | ~tmpDifference.or(),
                    then: [nextState < _MultiCycleDividerState.accumulate],
                    orElse: [nextState < _MultiCycleDividerState.process])
              ])
        ]),
        CaseItem(_MultiCycleDividerState.ready, [
          If(intf.validIn, then: [
            nextState <
                mux(~intf.divisor.or(), _MultiCycleDividerState.done,
                    _MultiCycleDividerState.process)
            // move straight to DONE if divide-by-0
          ], orElse: [
            nextState < _MultiCycleDividerState.ready
          ])
        ])
      ])
    ]);

    // capture input arguments a, b into internal buffers
    // so the consumer doesn't have to continually assert them
    final extDividendIn = Logic(name: 'extDividendIn', width: dataWidth + 1)
      ..gets(mux(intf.isSigned, intf.dividend.signExtend(dataWidth + 1),
          intf.dividend.zeroExtend(dataWidth + 1)));
    final extDivisorIn = Logic(name: 'extDivisorIn', width: dataWidth + 1)
      ..gets(mux(intf.isSigned, intf.divisor.signExtend(dataWidth + 1),
          intf.divisor.zeroExtend(dataWidth + 1)));
    Sequential(intf.clk, [
      If.block([
        // only when READY and new inputs are available
        Iff(intf.reset, [
          aBuf < 0,
          bBuf < 0,
          signOut < 0,
          signNum < 0,
        ]),
        ElseIf(currentState.eq(_MultiCycleDividerState.ready) & intf.validIn, [
          // conditionally convert negative inputs to positive
          // and compute the output sign
          aBuf <
              mux(extDividendIn[dataWidth - 1] & intf.isSigned,
                  ~extDividendIn + 1, extDividendIn),
          bBuf <
              mux(extDivisorIn[dataWidth - 1] & intf.isSigned,
                  ~extDivisorIn + 1, extDivisorIn),
          signOut <
              (intf.dividend[dataWidth - 1] ^ intf.divisor[dataWidth - 1]) &
                  intf.isSigned,
          signNum < intf.dividend[dataWidth - 1] & intf.isSigned,
        ]),
        ElseIf(currentState.eq(_MultiCycleDividerState.accumulate), [
          // reduce a_buf by the portion we've covered, retain others
          aBuf < lastDifference,
          bBuf < bBuf,
          signOut < signOut,
          signNum < signNum,
        ]),
        Else([
          // retain all values
          aBuf < aBuf,
          bBuf < bBuf,
          signOut < signOut,
          signNum < signNum,
        ]),
      ])
    ]);

    // handle updates of remainder buffer
    final aBufConv = mux(signNum, ~aBuf + 1, aBuf);
    Sequential(intf.clk, [
      If.block([
        Iff(intf.reset, [rBuf < Const(0, width: dataWidth + 1)]),
        ElseIf(
          currentState.eq(_MultiCycleDividerState
              .convert), // adjust positive remainder for signs
          [rBuf < aBufConv],
        ),
        Else(
          [rBuf < rBuf], // retain
        )
      ])
    ]);

    // handle updates of curr_index
    Sequential(intf.clk, [
      If.block([
        Iff(intf.reset, [currIndex < Const(0, width: logDataWidth)]),
        ElseIf(
          currentState.eq(_MultiCycleDividerState
              .process), // increment current index each PROCESS cycle
          [currIndex < (currIndex + Const(1, width: logDataWidth))],
        ),
        Else(
          [currIndex < Const(0, width: logDataWidth)], // reset curr_index
        )
      ])
    ]);

    // handle update of lastSuccess and lastDifference
    Sequential(intf.clk, [
      If.block([
        Iff(intf.reset, [
          lastSuccess < 0,
          lastDifference < 0,
        ]),
        ElseIf(currentState.eq(_MultiCycleDividerState.ready) & intf.validIn, [
          lastSuccess < 0,
          lastDifference <
              mux(extDividendIn[dataWidth - 1] & intf.isSigned,
                  ~extDividendIn + 1, extDividendIn), // start by matching aBuf
        ]),
        ElseIf(
            currentState.eq(_MultiCycleDividerState
                .process), // didn't exceed a_buf, so count as success
            [
              If(~tmpDifference[-1], then: [
                lastSuccess <
                    (Const(1, width: dataWidth + 1) <<
                        currIndex), // capture 2^i
                lastDifference < tmpDifference
              ], orElse: [
                // failure so maintain
                lastSuccess < lastSuccess,
                lastDifference < lastDifference
              ]),
            ]),
        Else(
          [
            // not needed so reset
            lastSuccess < 0,
            lastDifference < lastDifference,
          ],
        )
      ])
    ]);

    // handle update of buffer
    Sequential(intf.clk, [
      If.block([
        Iff(intf.reset, [outBuffer < 0]), // reset buffer
        ElseIf(currentState.eq(_MultiCycleDividerState.done), [
          outBuffer <
              mux(intf.readyOut, Const(0, width: dataWidth + 1), outBuffer),
        ]), // reset buffer if consumed result
        ElseIf(currentState.eq(_MultiCycleDividerState.convert), [
          outBuffer < mux(signOut, ~outBuffer + 1, outBuffer),
        ]), // conditionally convert the result to the correct sign
        ElseIf(currentState.eq(_MultiCycleDividerState.accumulate), [
          outBuffer < (outBuffer + lastSuccess)
        ]), // accumulate last_success into buffer
        Else([outBuffer < outBuffer]), // maintain buffer
      ])
    ]);
  }
}<|MERGE_RESOLUTION|>--- conflicted
+++ resolved
@@ -124,14 +124,9 @@
   /// the number of bits required to store that number.
   late final int logDataWidth;
 
-<<<<<<< HEAD
-  /// The Divider module's constructor.
-  MultiCycleDivider(MultiCycleDividerInterface interface)
-=======
   /// The Divider module's constructor
   MultiCycleDivider(MultiCycleDividerInterface interface,
       {String? definitionName})
->>>>>>> 12e7850c
       : dataWidth = interface.dataWidth,
         logDataWidth = log2Ceil(interface.dataWidth),
         super(
