--- conflicted
+++ resolved
@@ -328,13 +328,8 @@
           outputSum < outputSum.inf(sign: largerSignFlopped),
         ], orElse: [
           If(isR, then: [
-<<<<<<< HEAD
-            If(exponentRPath.eq(infExponent), then: [
-              outputSum < outputSum.inf(sign: largerSignFlopped),
-=======
             If(realIsInfRPath, then: [
               outputSum < inf,
->>>>>>> 09b8a656
             ], orElse: [
               outputSum.sign < largerSignFlopped,
               outputSum.exponent < exponentRPath,
@@ -342,22 +337,13 @@
                   mantissaRPath.slice(mantissaRPath.width - 2, 1),
             ]),
           ], orElse: [
-<<<<<<< HEAD
-            If(exponentNPath.eq(infExponent), then: [
-              outputSum < outputSum.inf(sign: largerSignFlopped),
-=======
             If(realIsInfNPath, then: [
               outputSum < inf,
->>>>>>> 09b8a656
             ], orElse: [
               outputSum.sign < signNPath,
               outputSum.exponent < exponentNPath,
               outputSum.mantissa < finalSignificandNPath,
-<<<<<<< HEAD
             ]),
-=======
-            ])
->>>>>>> 09b8a656
           ])
         ])
       ])
