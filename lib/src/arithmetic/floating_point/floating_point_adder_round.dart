// Copyright (C) 2024-2025 Intel Corporation
// SPDX-License-Identifier: BSD-3-Clause
//
// floating_point_adder_round.dart
// A variable-width floating point adder with rounding
//
// 2024 August 30
// Author: Desmond A Kirkpatrick <desmond.a.kirkpatrick@intel.com

import 'dart:math';
import 'package:rohd/rohd.dart';
import 'package:rohd_hcl/rohd_hcl.dart';

<<<<<<< HEAD
/// Conditionally constructs a positive edge triggered flip condFlop on [clk].
///
/// It returns either [FlipFlop.q] if [clk] is valid or [d] if not.
///
/// When the optional [en] is provided, an additional input will be created for
/// condFlop. If optional [en] is high or not provided, output will vary as per
/// input[d]. For low [en], output remains frozen irrespective of input [d].
///
/// When the optional [reset] is provided, the condFlop will be reset
/// (active-high).
/// If no [resetValue] is provided, the reset value is always `0`. Otherwise,
/// it will reset to the provided [resetValue].
Logic condFlop(
  Logic? clk,
  Logic d, {
  Logic? en,
  Logic? reset,
  dynamic resetValue,
}) =>
    (clk == null)
        ? d
        : flop(
            clk,
            d,
            en: en,
            reset: reset,
            resetValue: resetValue,
          );

/// Array form of [condFlop]
LogicArray condFlopArray(
  Logic? clk,
  LogicArray d, {
  Logic? en,
  Logic? reset,
  dynamic resetValue,
}) =>
    (clk == null)
        ? d
        : flop(
            clk,
            d,
            en: en,
            reset: reset,
            resetValue: resetValue,
          ) as LogicArray;

=======
>>>>>>> eb9de15d
/// An adder module for variable FloatingPoint type with rounding.
// This is a Seidel/Even adder, dual-path implementation.
class FloatingPointAdderRound extends FloatingPointAdder {
  /// Add two floating point numbers [a] and [b], returning result in [sum].
  /// [subtract] is an optional Logic input to do subtraction
  /// [adderGen] is an adder generator to be used in the primary adder
  /// functions.
  /// [ppTree] is an ParallelPrefix generator for use in increment /decrement
  ///  functions.
  FloatingPointAdderRound(super.a, super.b,
      {Logic? subtract,
      super.clk,
      super.reset,
      super.enable,
      Adder Function(Logic a, Logic b, {Logic? carryIn}) adderGen =
          NativeAdder.new,
      ParallelPrefix Function(
              List<Logic> inps, Logic Function(Logic term1, Logic term2) op)
          ppTree = KoggeStone.new,
      super.name = 'floating_point_adder_round'}) {
    final outputSum = FloatingPoint(
        exponentWidth: exponentWidth, mantissaWidth: mantissaWidth);
    output('sum') <= outputSum;

    // Ensure that the larger number is wired as 'a'
    final ae = this.a.exponent;
    final be = this.b.exponent;
    final am = this.a.mantissa;
    final bm = this.b.mantissa;
    final doSwap = ae.lt(be) |
        (ae.eq(be) & am.lt(bm)) |
        ((ae.eq(be) & am.eq(bm)) & this.a.sign);

    final FloatingPoint a;
    final FloatingPoint b;
    (a, b) = swap(doSwap, (super.a, super.b));

    // Seidel: S.EFF = effectiveSubtraction
    final effectiveSubtraction = a.sign ^ b.sign ^ (subtract ?? Const(0));
    final isNaN = a.isNaN |
        b.isNaN |
        (a.isInfinity & b.isInfinity & effectiveSubtraction);
    final isInf = a.isInfinity | b.isInfinity;

    final exponentSubtractor = OnesComplementAdder(a.exponent, b.exponent,
        subtract: true, adderGen: adderGen, name: 'exponent_sub');
    final signDelta = exponentSubtractor.sign;

    final delta = exponentSubtractor.sum;

    // Seidel: (sl, el, fl) = larger; (ss, es, fs) = smaller
    final (larger, smaller) = swap(signDelta, (a, b));

    final fl = mux(
        larger.isNormal,
        [larger.isNormal, larger.mantissa].swizzle(),
        [larger.mantissa, Const(0)].swizzle());
    final fs = mux(
        smaller.isNormal,
        [smaller.isNormal, smaller.mantissa].swizzle(),
        [smaller.mantissa, Const(0)].swizzle());

    // Seidel: flp  larger preshift, normally in [2,4)
    final sigWidth = fl.width + 1;
    final largeShift = mux(effectiveSubtraction, fl.zeroExtend(sigWidth) << 1,
        fl.zeroExtend(sigWidth));
    final smallShift = mux(effectiveSubtraction, fs.zeroExtend(sigWidth) << 1,
        fs.zeroExtend(sigWidth));

    final zeroExp = Const(0, width: exponentWidth);

    final largeOperand = largeShift;
    //
    // R Datapath:  Far exponents or addition
    //
    final extendWidthRPath =
        min(mantissaWidth + 3, pow(2, exponentWidth).toInt() - 3);

    final smallerFullRPath =
        [smallShift, Const(0, width: extendWidthRPath)].swizzle();

    final smallerAlignRPath = smallerFullRPath >>> exponentSubtractor.sum;
    final smallerOperandRPath = smallerAlignRPath.slice(
        smallerAlignRPath.width - 1,
        smallerAlignRPath.width - largeOperand.width);

    /// R Pipestage here:
    final aIsNormalLatched = localFlop(a.isNormal);
    final bIsNormalLatched = localFlop(b.isNormal);
    final effectiveSubtractionLatched = localFlop(effectiveSubtraction);
    final largeOperandLatched = localFlop(largeOperand);
    final smallerOperandRPathLatched = localFlop(smallerOperandRPath);
    final smallerAlignRPathLatched = localFlop(smallerAlignRPath);
    final largerExpLatched = localFlop(larger.exponent);
    final deltaLatched = localFlop(delta);
    final isInfLatched = localFlop(isInf);
    final isNaNLatched = localFlop(isNaN);

    final carryRPath = Logic();
    final significandAdderRPath = OnesComplementAdder(
        largeOperandLatched, smallerOperandRPathLatched,
        subtractIn: effectiveSubtractionLatched,
        carryOut: carryRPath,
        adderGen: adderGen,
        name: 'rpath_significand_adder');

    final lowBitsRPath =
        smallerAlignRPathLatched.slice(extendWidthRPath - 1, 0);
    final lowAdderRPath = OnesComplementAdder(
        carryRPath.zeroExtend(extendWidthRPath),
        mux(effectiveSubtractionLatched, ~lowBitsRPath, lowBitsRPath),
        adderGen: adderGen,
        name: 'rpath_lowadder');

    final preStickyRPath =
        lowAdderRPath.sum.slice(lowAdderRPath.sum.width - 4, 0).or();
    final stickyBitRPath = lowAdderRPath.sum[-3] | preStickyRPath;

    final earlyGRSRPath = [
      lowAdderRPath.sum
          .slice(lowAdderRPath.sum.width - 2, lowAdderRPath.sum.width - 3),
      preStickyRPath
    ].swizzle();

    final sumRPath = significandAdderRPath.sum.slice(mantissaWidth + 1, 0);
    final sumP1RPath =
        (significandAdderRPath.sum + 1).slice(mantissaWidth + 1, 0);

    final sumLeadZeroRPath =
        ~sumRPath[-1] & (aIsNormalLatched | bIsNormalLatched);
    final sumP1LeadZeroRPath =
        ~sumP1RPath[-1] & (aIsNormalLatched | bIsNormalLatched);

    final selectRPath = lowAdderRPath.sum[-1];
    final shiftGRSRPath = [earlyGRSRPath[2], stickyBitRPath].swizzle();
    final mergedSumRPath = mux(
        sumLeadZeroRPath,
        [sumRPath, earlyGRSRPath].swizzle().slice(sumRPath.width + 1, 0),
        [sumRPath, shiftGRSRPath].swizzle());

    final mergedSumP1RPath = mux(
        sumP1LeadZeroRPath,
        [sumP1RPath, earlyGRSRPath].swizzle().slice(sumRPath.width + 1, 0),
        [sumP1RPath, shiftGRSRPath].swizzle());

    final finalSumLGRSRPath =
        mux(selectRPath, mergedSumP1RPath, mergedSumRPath);
    // RNE: guard & (lsb | round | sticky)
    final rndRPath = finalSumLGRSRPath[2] &
        (finalSumLGRSRPath[3] | finalSumLGRSRPath[1] | finalSumLGRSRPath[0]);

    // Rounding from 1111 to 0000.
    final incExpRPath =
        rndRPath & sumLeadZeroRPath.eq(Const(1)) & sumP1LeadZeroRPath.eq(0);

    final firstZeroRPath = mux(selectRPath, ~sumP1RPath[-1], ~sumRPath[-1]);

    final expDecr = ParallelPrefixDecr(largerExpLatched,
        ppGen: ppTree, name: 'exp_decrement');
    final expIncr = ParallelPrefixIncr(largerExpLatched,
        ppGen: ppTree, name: 'exp_increment');
    final exponentRPath = Logic(width: exponentWidth);
    Combinational([
      If.block([
        // Subtract 1 from exponent
        Iff(~incExpRPath & effectiveSubtractionLatched & firstZeroRPath,
            [exponentRPath < expDecr.out]),
        // Add 1 to exponent
        ElseIf(
            ~effectiveSubtractionLatched &
                (incExpRPath & firstZeroRPath | ~incExpRPath & ~firstZeroRPath),
            [exponentRPath < expIncr.out]),
        // Add 2 to exponent
        ElseIf(incExpRPath & effectiveSubtractionLatched & ~firstZeroRPath,
            [exponentRPath < largerExpLatched << 1]),
        Else([exponentRPath < largerExpLatched])
      ])
    ]);

    final sumMantissaRPath = mux(selectRPath, sumP1RPath, sumRPath) +
        rndRPath.zeroExtend(sumRPath.width);
    final mantissaRPath = sumMantissaRPath <<
        mux(selectRPath, sumP1LeadZeroRPath, sumLeadZeroRPath);

    //
    //  N Datapath here:  close exponents, subtraction
    //
    final smallOperandNPath = smallShift >>> (a.exponent[0] ^ b.exponent[0]);

    final significandSubtractorNPath = OnesComplementAdder(
        largeOperand, smallOperandNPath,
        subtractIn: effectiveSubtraction,
        adderGen: adderGen,
        name: 'npath_significand_sub');

    final significandNPath =
        significandSubtractorNPath.sum.slice(smallOperandNPath.width - 1, 0);

    final validLeadOneNPath = Logic();
    final leadOneNPathPre = ParallelPrefixPriorityEncoder(
            significandNPath.reversed,
            ppGen: ppTree,
            valid: validLeadOneNPath,
            name: 'npath_leadingOne')
        .out;
    // Limit leadOne to exponent range and match widths
    final leadOneNPath = (leadOneNPathPre.width > exponentWidth)
        ? mux(
            leadOneNPathPre
                .gte(a.inf().exponent.zeroExtend(leadOneNPathPre.width)),
            a.inf().exponent,
            leadOneNPathPre.getRange(0, exponentWidth))
        : leadOneNPathPre.zeroExtend(exponentWidth);

    // N pipestage here:
    final significandNPathLatched = localFlop(significandNPath);
    final significandSubtractorNPathSignLatched =
        localFlop(significandSubtractorNPath.sign);
    final leadOneNPathLatched = localFlop(leadOneNPath);
    final validLeadOneNPathLatched = localFlop(validLeadOneNPath);
    final largerSignLatched = localFlop(larger.sign);
    final smallerSignLatched = localFlop(smaller.sign);

    final expCalcNPath = OnesComplementAdder(
        largerExpLatched, leadOneNPathLatched.zeroExtend(exponentWidth),
        subtractIn: effectiveSubtractionLatched,
        adderGen: adderGen,
        name: 'npath_expcalc');

    final preExpNPath = expCalcNPath.sum.slice(exponentWidth - 1, 0);

    final posExpNPath =
        preExpNPath.or() & ~expCalcNPath.sign & validLeadOneNPathLatched;

    final exponentNPath = mux(posExpNPath, preExpNPath, zeroExp);

    final preMinShiftNPath = ~leadOneNPathLatched.or() | ~largerExpLatched.or();

    final minShiftNPath =
        mux(posExpNPath | preMinShiftNPath, leadOneNPathLatched, expDecr.out);
    final notSubnormalNPath = aIsNormalLatched | bIsNormalLatched;

    final shiftedSignificandNPath =
        (significandNPathLatched << minShiftNPath).slice(mantissaWidth, 1);

    final finalSignificandNPath = mux(
        notSubnormalNPath,
        shiftedSignificandNPath,
        significandNPathLatched.slice(significandNPathLatched.width - 1, 2));

    final signNPath = mux(significandSubtractorNPathSignLatched,
        smallerSignLatched, largerSignLatched);

    final isR = deltaLatched.gte(Const(2, width: delta.width)) |
        ~effectiveSubtractionLatched;

    Combinational([
      If(isNaNLatched, then: [
        outputSum < outputSum.nan,
      ], orElse: [
        If(isInfLatched, then: [
          outputSum < outputSum.inf(sign: largerSignLatched),
        ], orElse: [
          If(isR, then: [
            outputSum.sign < largerSignLatched,
            outputSum.exponent < exponentRPath,
            outputSum.mantissa <
                mantissaRPath.slice(mantissaRPath.width - 2, 1),
          ], orElse: [
            outputSum.sign < signNPath,
            outputSum.exponent < exponentNPath,
            outputSum.mantissa < finalSignificandNPath,
          ])
        ])
      ])
    ]);
  }
}<|MERGE_RESOLUTION|>--- conflicted
+++ resolved
@@ -11,56 +11,6 @@
 import 'package:rohd/rohd.dart';
 import 'package:rohd_hcl/rohd_hcl.dart';
 
-<<<<<<< HEAD
-/// Conditionally constructs a positive edge triggered flip condFlop on [clk].
-///
-/// It returns either [FlipFlop.q] if [clk] is valid or [d] if not.
-///
-/// When the optional [en] is provided, an additional input will be created for
-/// condFlop. If optional [en] is high or not provided, output will vary as per
-/// input[d]. For low [en], output remains frozen irrespective of input [d].
-///
-/// When the optional [reset] is provided, the condFlop will be reset
-/// (active-high).
-/// If no [resetValue] is provided, the reset value is always `0`. Otherwise,
-/// it will reset to the provided [resetValue].
-Logic condFlop(
-  Logic? clk,
-  Logic d, {
-  Logic? en,
-  Logic? reset,
-  dynamic resetValue,
-}) =>
-    (clk == null)
-        ? d
-        : flop(
-            clk,
-            d,
-            en: en,
-            reset: reset,
-            resetValue: resetValue,
-          );
-
-/// Array form of [condFlop]
-LogicArray condFlopArray(
-  Logic? clk,
-  LogicArray d, {
-  Logic? en,
-  Logic? reset,
-  dynamic resetValue,
-}) =>
-    (clk == null)
-        ? d
-        : flop(
-            clk,
-            d,
-            en: en,
-            reset: reset,
-            resetValue: resetValue,
-          ) as LogicArray;
-
-=======
->>>>>>> eb9de15d
 /// An adder module for variable FloatingPoint type with rounding.
 // This is a Seidel/Even adder, dual-path implementation.
 class FloatingPointAdderRound extends FloatingPointAdder {
