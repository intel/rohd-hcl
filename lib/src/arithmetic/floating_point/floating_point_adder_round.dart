--- conflicted
+++ resolved
@@ -35,7 +35,6 @@
         exponentWidth: exponentWidth, mantissaWidth: mantissaWidth);
     output('sum') <= outputSum;
 
-<<<<<<< HEAD
     // Seidel: S.EFF = effectiveSubtraction
     final effectiveSubtraction = Logic(name: 'eff_subtract')
       ..gets(a.sign ^ b.sign ^ (subtract ?? Const(0)));
@@ -47,29 +46,7 @@
 
     final exponentSubtractor = OnesComplementAdder(
         super.a.exponent, super.b.exponent,
-=======
-    // Ensure that the larger number is wired as 'a'
-    final ae = this.a.exponent;
-    final be = this.b.exponent;
-    final am = this.a.mantissa;
-    final bm = this.b.mantissa;
-    final doSwap = ae.lt(be) |
-        (ae.eq(be) & am.lt(bm)) |
-        ((ae.eq(be) & am.eq(bm)) & this.a.sign);
-
-    final FloatingPoint a;
-    final FloatingPoint b;
-    (a, b) = swap(doSwap, (super.a, super.b));
-
-    // Seidel: S.EFF = effectiveSubtraction
-    final effectiveSubtraction = a.sign ^ b.sign ^ (subtract ?? Const(0));
-    final isNaN = a.isNaN |
-        b.isNaN |
-        (a.isInfinity & b.isInfinity & effectiveSubtraction);
-    final isInf = a.isInfinity | b.isInfinity;
-
-    final exponentSubtractor = OnesComplementAdder(a.exponent, b.exponent,
->>>>>>> eb9de15d
+
         subtract: true, adderGen: adderGen, name: 'exponent_sub');
     final signDelta = Logic(name: 'signDelta')..gets(exponentSubtractor.sign);
 
@@ -78,7 +55,6 @@
 
     // Seidel: (sl, el, fl) = larger; (ss, es, fs) = smaller
     final (larger, smaller) = swap(signDelta, (a, b));
-<<<<<<< HEAD
 
     final fl = nameLogic(
         'full_larger',
@@ -95,18 +71,7 @@
           [smaller.mantissa, Const(0)].swizzle(),
         ));
 
-=======
-
-    final fl = mux(
-        larger.isNormal,
-        [larger.isNormal, larger.mantissa].swizzle(),
-        [larger.mantissa, Const(0)].swizzle());
-    final fs = mux(
-        smaller.isNormal,
-        [smaller.isNormal, smaller.mantissa].swizzle(),
-        [smaller.mantissa, Const(0)].swizzle());
-
->>>>>>> eb9de15d
+
     // Seidel: flp  larger preshift, normally in [2,4)
     final sigWidth = fl.width + 1;
     final largeShift = nameLogic(
@@ -137,7 +102,6 @@
             smallerAlignRPath.width - largeOperand.width));
 
     /// R Pipestage here:
-<<<<<<< HEAD
     final aIsNormalFlopped = localFlop(a.isNormal);
     final bIsNormalFlopped = localFlop(b.isNormal);
     final effectiveSubtractionFlopped = localFlop(effectiveSubtraction);
@@ -150,20 +114,7 @@
     final isNaNFlopped = localFlop(isNaN);
 
     final carryRPath = Logic(name: 'carry_rpath');
-=======
-    final aIsNormalLatched = localFlop(a.isNormal);
-    final bIsNormalLatched = localFlop(b.isNormal);
-    final effectiveSubtractionLatched = localFlop(effectiveSubtraction);
-    final largeOperandLatched = localFlop(largeOperand);
-    final smallerOperandRPathLatched = localFlop(smallerOperandRPath);
-    final smallerAlignRPathLatched = localFlop(smallerAlignRPath);
-    final largerExpLatched = localFlop(larger.exponent);
-    final deltaLatched = localFlop(delta);
-    final isInfLatched = localFlop(isInf);
-    final isNaNLatched = localFlop(isNaN);
-
-    final carryRPath = Logic();
->>>>>>> eb9de15d
+
     final significandAdderRPath = OnesComplementAdder(
         largeOperandFlopped, smallerOperandRPathFlopped,
         subtractIn: effectiveSubtractionFlopped,
@@ -282,17 +233,11 @@
         adderGen: adderGen,
         name: 'npath_significand_sub');
 
-<<<<<<< HEAD
     final significandNPath = nameLogic('significand_npath',
         significandSubtractorNPath.sum.slice(smallOperandNPath.width - 1, 0));
 
     final validLeadOneNPath = Logic(name: 'valid_lead1_npath');
-=======
-    final significandNPath =
-        significandSubtractorNPath.sum.slice(smallOperandNPath.width - 1, 0);
-
-    final validLeadOneNPath = Logic();
->>>>>>> eb9de15d
+
     final leadOneNPathPre = ParallelPrefixPriorityEncoder(
             significandNPath.reversed,
             ppGen: ppTree,
@@ -300,7 +245,6 @@
             name: 'npath_leadingOne')
         .out;
     // Limit leadOne to exponent range and match widths
-<<<<<<< HEAD
     final leadOneNPath = nameLogic(
         'lead1_npath',
         (leadOneNPathPre.width > exponentWidth)
@@ -319,24 +263,7 @@
     final validLeadOneNPathFlopped = localFlop(validLeadOneNPath);
     final largerSignFlopped = localFlop(larger.sign);
     final smallerSignFlopped = localFlop(smaller.sign);
-=======
-    final leadOneNPath = (leadOneNPathPre.width > exponentWidth)
-        ? mux(
-            leadOneNPathPre
-                .gte(a.inf().exponent.zeroExtend(leadOneNPathPre.width)),
-            a.inf().exponent,
-            leadOneNPathPre.getRange(0, exponentWidth))
-        : leadOneNPathPre.zeroExtend(exponentWidth);
-
-    // N pipestage here:
-    final significandNPathLatched = localFlop(significandNPath);
-    final significandSubtractorNPathSignLatched =
-        localFlop(significandSubtractorNPath.sign);
-    final leadOneNPathLatched = localFlop(leadOneNPath);
-    final validLeadOneNPathLatched = localFlop(validLeadOneNPath);
-    final largerSignLatched = localFlop(larger.sign);
-    final smallerSignLatched = localFlop(smaller.sign);
->>>>>>> eb9de15d
+
 
     final expCalcNPath = OnesComplementAdder(
         largerExpFlopped, leadOneNPathFlopped.zeroExtend(exponentWidth),
@@ -347,13 +274,8 @@
     final preExpNPath =
         nameLogic('preexp_npath', expCalcNPath.sum.slice(exponentWidth - 1, 0));
 
-<<<<<<< HEAD
     final posExpNPath = nameLogic('posexp_npath',
         preExpNPath.or() & ~expCalcNPath.sign & validLeadOneNPathFlopped);
-=======
-    final posExpNPath =
-        preExpNPath.or() & ~expCalcNPath.sign & validLeadOneNPathLatched;
->>>>>>> eb9de15d
 
     final exponentNPath =
         nameLogic('exp_npath', mux(posExpNPath, preExpNPath, zeroExp));
@@ -381,7 +303,6 @@
         mux(significandSubtractorNPathSignFlopped, smallerSignFlopped,
             largerSignFlopped));
 
-<<<<<<< HEAD
     final isR = nameLogic(
         'isR',
         deltaFlopped.gte(Const(2, width: delta.width)) |
@@ -396,20 +317,7 @@
         ], orElse: [
           If(isR, then: [
             outputSum.sign < largerSignFlopped,
-=======
-    final isR = deltaLatched.gte(Const(2, width: delta.width)) |
-        ~effectiveSubtractionLatched;
-
-    Combinational([
-      If(isNaNLatched, then: [
-        outputSum < outputSum.nan,
-      ], orElse: [
-        If(isInfLatched, then: [
-          outputSum < outputSum.inf(sign: largerSignLatched),
-        ], orElse: [
-          If(isR, then: [
-            outputSum.sign < largerSignLatched,
->>>>>>> eb9de15d
+
             outputSum.exponent < exponentRPath,
             outputSum.mantissa <
                 mantissaRPath.slice(mantissaRPath.width - 2, 1),
