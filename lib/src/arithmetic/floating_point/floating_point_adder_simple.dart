--- conflicted
+++ resolved
@@ -30,7 +30,6 @@
       super.name = 'floatingpoint_adder_simple'})
       : super() {
     final outputSum = FloatingPoint(
-<<<<<<< HEAD
         exponentWidth: exponentWidth,
         mantissaWidth: mantissaWidth,
         name: 'sum');
@@ -102,67 +101,6 @@
         'shiftmantissa_leadone',
         (sumLatched << leadOne + 1)
             .getRange(intSum.width - mantissaWidth, intSum.width));
-=======
-        exponentWidth: exponentWidth, mantissaWidth: mantissaWidth);
-    output('sum') <= outputSum;
-
-    // Ensure that the larger number is wired as 'a'
-    final ae = this.a.exponent;
-    final be = this.b.exponent;
-    final am = this.a.mantissa;
-    final bm = this.b.mantissa;
-    final doSwap = ae.lt(be) |
-        (ae.eq(be) & am.lt(bm)) |
-        ((ae.eq(be) & am.eq(bm)) & super.a.sign);
-    final FloatingPoint a;
-    final FloatingPoint b;
-    (a, b) = swap(doSwap, (super.a, super.b));
-
-    final isInf = a.isInfinity | b.isInfinity;
-    final isNaN =
-        a.isNaN | b.isNaN | (a.isInfinity & b.isInfinity & (a.sign ^ b.sign));
-
-    // Align and add mantissas
-    final expDiff = a.exponent - b.exponent;
-    final aMantissa = mux(
-        a.isNormal,
-        [Const(1), a.mantissa, Const(0, width: mantissaWidth + 1)].swizzle(),
-        [a.mantissa, Const(0, width: mantissaWidth + 2)].swizzle());
-    final bMantissa = mux(
-        b.isNormal,
-        [Const(1), b.mantissa, Const(0, width: mantissaWidth + 1)].swizzle(),
-        [b.mantissa, Const(0, width: mantissaWidth + 2)].swizzle());
-
-    final adder = SignMagnitudeAdder(
-        a.sign, aMantissa, b.sign, bMantissa >>> expDiff, adderGen);
-
-    final intSum = adder.sum.slice(adder.sum.width - 1, 0);
-
-    final aSignLatched = localFlop(a.sign);
-    final aExpLatched = localFlop(a.exponent);
-    final sumLatched = localFlop(intSum);
-    final isInfLatched = localFlop(isInf);
-    final isNaNLatched = localFlop(isNaN);
-
-    final mantissa =
-        sumLatched.reversed.getRange(0, min(intSum.width, intSum.width));
-    final leadOneValid = Logic();
-    final leadOnePre = ParallelPrefixPriorityEncoder(mantissa,
-            ppGen: ppTree, valid: leadOneValid)
-        .out;
-    // Limit leadOne to exponent range and match widths
-    final infExponent = outputSum.inf(sign: aSignLatched).exponent;
-    final leadOne = (leadOnePre.width > exponentWidth)
-        ? mux(leadOnePre.gte(infExponent.zeroExtend(leadOnePre.width)),
-            infExponent, leadOnePre.getRange(0, exponentWidth))
-        : leadOnePre.zeroExtend(exponentWidth);
-
-    final leadOneDominates = leadOne.gt(aExpLatched) | ~leadOneValid;
-    final outExp =
-        mux(leadOneDominates, a.zeroExponent, aExpLatched - leadOne + 1);
-
-    final realIsInf = isInfLatched | outExp.eq(infExponent);
->>>>>>> eb9de15d
 
     Combinational([
       If.block([
@@ -170,38 +108,18 @@
           outputSum < outputSum.nan,
         ]),
         ElseIf(realIsInf, [
-<<<<<<< HEAD
           outputSum < outputSum.inf(sign: aSignLatched),
         ]),
         ElseIf(leadOneDominates, [
           outputSum.sign < aSignLatched,
           outputSum.exponent < larger.zeroExponent,
           outputSum.mantissa < shiftMantissabyExp,
-=======
-          // ROHD 0.6.0 trace error if we use the following
-          outputSum < outputSum.inf(sign: aSignLatched),
-          // outputSum.sign < aSignLatched,
-          // outputSum.exponent < infExponent,
-          // outputSum.mantissa < Const(0, width: mantissaWidth, fill: true),
-        ]),
-        ElseIf(leadOneDominates, [
-          outputSum.sign < aSignLatched,
-          outputSum.exponent < a.zeroExponent,
-          outputSum.mantissa <
-              (sumLatched << aExpLatched + 1)
-                  .getRange(intSum.width - mantissaWidth, intSum.width),
->>>>>>> eb9de15d
+
         ]),
         Else([
           outputSum.sign < aSignLatched,
           outputSum.exponent < aExpLatched - leadOne + 1,
-<<<<<<< HEAD
           outputSum.mantissa < shiftMantissabyLeadOne,
-=======
-          outputSum.mantissa <
-              (sumLatched << leadOne + 1)
-                  .getRange(intSum.width - mantissaWidth, intSum.width),
->>>>>>> eb9de15d
         ])
       ])
     ]);
