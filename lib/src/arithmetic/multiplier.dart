--- conflicted
+++ resolved
@@ -113,31 +113,19 @@
           ppGen = PartialProductGeneratorCompactRectSignExtension.new,
       super.signed = false,
       super.name = 'compression_tree_multiplier'}) {
-<<<<<<< HEAD
+
     final internalSelectSigned =
         (selectSigned != null) ? addInput('selectSigned', selectSigned) : null;
     final iClk = (clk != null) ? addInput('clk', clk!) : null;
     final iReset = (reset != null) ? addInput('reset', reset!) : null;
     final iEnable = (enable != null) ? addInput('enable', enable!) : null;
-=======
-    final Logic? internalSelectSigned;
-    if (selectSigned != null) {
-      internalSelectSigned = addInput('selectSigned', selectSigned);
-    } else {
-      internalSelectSigned = null;
-    }
->>>>>>> 199bc7db
 
     final product = addOutput('product', width: a.width + b.width);
     final pp = ppGen(a, b, RadixEncoder(radix),
         selectSigned: internalSelectSigned, signed: signed);
 
     final compressor =
-<<<<<<< HEAD
         ColumnCompressor(clk: iClk, reset: iReset, enable: iEnable, pp)
-=======
-        ColumnCompressor(clk: clk, reset: reset, enable: enable, pp)
->>>>>>> 199bc7db
           ..compress();
     final adder = ParallelPrefixAdder(
         compressor.extractRow(0), compressor.extractRow(1),
@@ -192,21 +180,13 @@
               {required bool signed, Logic? selectSigned})
           ppGen = PartialProductGeneratorCompactRectSignExtension.new,
       super.name = 'compression_tree_mac'}) {
-<<<<<<< HEAD
+
     final internalSelectSigned =
         (selectSigned != null) ? addInput('selectSigned', selectSigned) : null;
     final iClk = (clk != null) ? addInput('clk', clk!) : null;
     final iReset = (reset != null) ? addInput('reset', reset!) : null;
     final iEnable = (enable != null) ? addInput('enable', enable!) : null;
 
-=======
-    final Logic? internalSelectSigned;
-    if (selectSigned != null) {
-      internalSelectSigned = addInput('selectSigned', selectSigned);
-    } else {
-      internalSelectSigned = null;
-    }
->>>>>>> 199bc7db
     final accumulate = addOutput('accumulate', width: a.width + b.width + 1);
     final pp = ppGen(a, b, RadixEncoder(radix),
         selectSigned: internalSelectSigned, signed: signed);
@@ -234,11 +214,7 @@
     pp.rowShift.insert(0, 0);
 
     final compressor =
-<<<<<<< HEAD
         ColumnCompressor(clk: iClk, reset: iReset, enable: iEnable, pp)
-=======
-        ColumnCompressor(clk: clk, reset: reset, enable: enable, pp)
->>>>>>> 199bc7db
           ..compress();
     final adder = ParallelPrefixAdder(
         compressor.extractRow(0), compressor.extractRow(1),
