--- conflicted
+++ resolved
@@ -341,23 +341,12 @@
       super.signedMultiplier = false,
       super.selectSignedMultiplicand,
       super.selectSignedMultiplier,
-<<<<<<< HEAD
-      ParallelPrefix Function(List<Logic>, Logic Function(Logic, Logic))
-          ppTree = KoggeStone.new,
-      PartialProductGenerator Function(Logic, Logic, RadixEncoder,
-              {required bool signedMultiplier,
-              required bool signedMultiplicand,
-              Logic? selectSignedMultiplier,
-              Logic? selectSignedMultiplicand})
-          ppGen = PartialProductGeneratorCompactRectSignExtension.new,
-      bool use42Compressors = false,
-=======
       Adder Function(Logic a, Logic b, {Logic? carryIn}) adderGen =
           NativeAdder.new,
       PartialProductSignExtension Function(PartialProductGeneratorBase pp,
               {String name})
           seGen = CompactRectSignExtension.new,
->>>>>>> 519f987f
+
       super.name = 'compression_tree_multiplier'}) {
 // Should be done in base TODO(desmonddak):
     final product = addOutput('product', width: a.width + b.width);
@@ -370,27 +359,12 @@
       selectSignedMultiplier: selectSignedMultiplier,
       signedMultiplier: signedMultiplier,
     );
-<<<<<<< HEAD
-    final compressor = ColumnCompressor(
-        clk: clk,
-        reset: reset,
-        enable: enable,
-        pp,
-        use42Compressors: use42Compressors)
-      ..compress();
-    final adder = ParallelPrefixAdder(
-        compressor.extractRow(0), compressor.extractRow(1),
-        ppGen: ppTree);
-
-=======
-
     seGen(pp).signExtend();
-
     final compressor =
-        ColumnCompressor(clk: clk, reset: reset, enable: enable, pp)
+        ColumnCompressor(clk: clk, reset: reset, enable: enable, pp, use42Compressors: use42Compressors)
           ..compress();
     final adder = adderGen(compressor.extractRow(0), compressor.extractRow(1));
->>>>>>> 519f987f
+
     product <= adder.sum.slice(a.width + b.width - 1, 0);
   }
 }
@@ -448,23 +422,13 @@
       super.selectSignedMultiplicand,
       super.selectSignedMultiplier,
       super.selectSignedAddend,
-<<<<<<< HEAD
-      ParallelPrefix Function(List<Logic>, Logic Function(Logic, Logic))
-          ppTree = KoggeStone.new,
-      PartialProductGenerator Function(Logic, Logic, RadixEncoder,
-              {required bool signedMultiplier,
-              required bool signedMultiplicand,
-              Logic? selectSignedMultiplier,
-              Logic? selectSignedMultiplicand})
-          ppGen = PartialProductGeneratorCompactRectSignExtension.new,
-      bool use42Compressors = false,
-=======
       Adder Function(Logic a, Logic b, {Logic? carryIn}) adderGen =
           NativeAdder.new,
       PartialProductSignExtension Function(PartialProductGeneratorBase pp,
               {String name})
           seGen = CompactRectSignExtension.new,
->>>>>>> 519f987f
+             bool use42Compressors = false,
+
       super.name = 'compression_tree_mac'}) {
     final accumulate = addOutput('accumulate', width: a.width + b.width + 1);
     final pp = PartialProductGenerator(
@@ -501,23 +465,10 @@
     pp.partialProducts.insert(0, l);
     pp.rowShift.insert(0, 0);
 
-<<<<<<< HEAD
-    final compressor = ColumnCompressor(
-        clk: clk,
-        reset: reset,
-        enable: enable,
-        pp,
-        use42Compressors: use42Compressors)
-      ..compress();
-    final adder = ParallelPrefixAdder(
-        compressor.extractRow(0), compressor.extractRow(1),
-        ppGen: ppTree);
-=======
     final compressor =
-        ColumnCompressor(clk: clk, reset: reset, enable: enable, pp)
+        ColumnCompressor(clk: clk, reset: reset, enable: enable, pp, use42Compressors: use42Compressors)
           ..compress();
     final adder = adderGen(compressor.extractRow(0), compressor.extractRow(1));
->>>>>>> 519f987f
     accumulate <= adder.sum.slice(a.width + b.width - 1 + 1, 0);
   }
 }
