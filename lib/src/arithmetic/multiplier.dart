// Copyright (C) 2023-2025 Intel Corporation
// SPDX-License-Identifier: BSD-3-Clause
//
// multiplier.dart
// Abstract class of of multiplier module implementation. All multiplier module
// need to inherit this module to ensure consistency.
//
// 2023 May 29
// Author: Yao Jing Quek <yao.jing.quek@intel.com>, Desmond Kirkpatrick
// <desmond.a.kirkpatrick@intel.com>

import 'package:meta/meta.dart';
import 'package:rohd/rohd.dart';
import 'package:rohd_hcl/rohd_hcl.dart';
import 'package:rohd_hcl/src/arithmetic/partial_product_sign_extend.dart';

/// An abstract class for all multiplier implementations.
abstract class Multiplier extends Module {
  /// The multiplicand input [a].
  @protected
  Logic get a => input('a');

  /// The multiplier input [b].
  @protected
  Logic get b => input('b');

  /// The multiplier treats input [a] always as a signed input.
  @protected
  final bool signedMultiplicand;

  /// The multiplier treats input [b] always as a signed input.
  @protected
  final bool signedMultiplier;

  /// If not null, use this signal to select between signed and unsigned
  /// multiplicand [a].
  @protected
  Logic? get selectSignedMultiplicand => tryInput('selectSignedMultiplicand');

  /// If not null, use this signal to select between signed and unsigned
  /// multiplier [b]
  @protected
  Logic? get selectSignedMultiplier => tryInput('selectSignedMultiplier');

  /// The multiplication results of the multiplier.
  Logic get product;

  /// Logic that tells us [product] is signed.
  @protected
  Logic get isProductSigned => output('isProductSigned');

  /// Take input [a] and input [b] and return the
  /// [product] of the multiplication result.
  ///
  /// [signedMultiplicand] parameter configures the multiplicand [a] as a signed
  /// multiplier (default is unsigned).
  ///
  /// [signedMultiplier] parameter configures the multiplier [b] as a signed
  /// multiplier (default is unsigned).
  ///
  /// Optional [selectSignedMultiplicand] allows for runtime configuration of
  /// signed or unsigned operation, overriding the [signedMultiplicand] static
  /// configuration.
  ///
  /// Optional [selectSignedMultiplier] allows for runtime configuration of
  /// signed or unsigned operation, overriding the [signedMultiplier] static
  /// configuration.
  Multiplier(Logic a, Logic b,
      {this.signedMultiplicand = false,
      this.signedMultiplier = false,
      Logic? selectSignedMultiplicand,
      Logic? selectSignedMultiplier,
      super.name}) {
    a = addInput('a', a, width: a.width);
    b = addInput('b', b, width: b.width);

    selectSignedMultiplicand = (selectSignedMultiplicand != null)
        ? addInput('selectSignedMultiplicand', selectSignedMultiplicand)
        : null;
    selectSignedMultiplier = (selectSignedMultiplier != null)
        ? addInput('selectSignedMultiplier', selectSignedMultiplier)
        : null;

    addOutput('isProductSigned') <=
        (signedMultiplicand | signedMultiplier ? Const(1) : Const(0)) |
            ((selectSignedMultiplicand != null)
                ? selectSignedMultiplicand
                : Const(0)) |
            ((selectSignedMultiplier != null)
                ? selectSignedMultiplier
                : Const(0));
  }
}

/// An abstract class for all multiply accumulate implementations.
abstract class MultiplyAccumulate extends Module {
  /// The input to the multiplier pin [a].
  @protected
  Logic get a => input('a');

  /// The input to the multiplier pin [b].
  @protected
  Logic get b => input('b');

  /// The input to the addend pin [c].
  @protected
  Logic get c => input('c');

  /// The MAC treats multiplicand [a] as always signed.
  @protected
  final bool signedMultiplicand;

  /// The MAC treats multiplier [b] as always signed.
  @protected
  final bool signedMultiplier;

  /// The MAC treats addend [c] as always signed.
  @protected
  final bool signedAddend;

  /// If not null, use this signal to select between signed and unsigned
  /// multiplicand [a].
  @protected
  Logic? get selectSignedMultiplicand => tryInput('selectSignedMultiplicand');

  /// If not null, use this signal to select between signed and unsigned
  /// multiplier [b]
  @protected
  Logic? get selectSignedMultiplier => tryInput('selectSignedMultiplier');

  /// If not null, use this signal to select between signed and unsigned
  /// addend [c]
  @protected
  Logic? get selectSignedAddend => tryInput('selectSignedAddend');

  /// The multiplication and addition or [accumulate] result.
  Logic get accumulate;

  /// Logic that tells us [accumulate] is signed.
  @protected
  Logic get isAccumulateSigned => output('isAccumulateSigned');

  /// Take input [a] and input [b], compute their
  /// product, add input [c] to produce the [accumulate] result.
  ///
  /// Optional [selectSignedMultiplicand] allows for runtime configuration of
  /// signed or unsigned operation, overriding the [signedMultiplicand] static
  /// configuration.
  ///
  /// Optional [selectSignedMultiplier] allows for runtime configuration of
  /// signed or unsigned operation, overriding the [signedMultiplier] static
  /// configuration.
  ///
  /// Optional [selectSignedAddend] allows for runtime configuration of
  /// signed or unsigned operation, overriding the [signedAddend] static
  /// configuration.
  MultiplyAccumulate(Logic a, Logic b, Logic c,
      {this.signedMultiplicand = false,
      this.signedMultiplier = false,
      this.signedAddend = false,
      Logic? selectSignedMultiplicand,
      Logic? selectSignedMultiplier,
      Logic? selectSignedAddend,
      super.name}) {
    a = addInput('a', a, width: a.width);
    b = addInput('b', b, width: b.width);
    c = addInput('c', c, width: c.width);
    selectSignedMultiplicand = (selectSignedMultiplicand != null)
        ? addInput('selectSignedMultiplicand', selectSignedMultiplicand)
        : null;
    selectSignedMultiplier = (selectSignedMultiplier != null)
        ? addInput('selectSignedMultiplier', selectSignedMultiplier)
        : null;
    selectSignedAddend = (selectSignedAddend != null)
        ? addInput('selectSignedAddend', selectSignedAddend)
        : null;
    addOutput('isAccumulateSigned') <=
        (signedMultiplicand | signedMultiplier | signedAddend
                ? Const(1)
                : Const(0)) |
            ((selectSignedMultiplicand != null)
                ? selectSignedMultiplicand
                : Const(0)) |
            ((selectSignedMultiplier != null)
                ? selectSignedMultiplier
                : Const(0)) |
            ((selectSignedAddend != null) ? selectSignedAddend : Const(0));
  }
}

/// An implementation of an integer multiplier using compression trees.
class CompressionTreeMultiplier extends Multiplier {
  /// The clk for the pipelined version of column compression.
  Logic? clk;

  /// Optional reset for configurable pipestage
  Logic? reset;

  /// Optional enable for configurable pipestage.
  Logic? enable;

  /// The final product of the multiplier module.
  @override
  Logic get product => output('product');

  /// Construct a compression tree integer multiplier with a given [radix]
  /// and an [Adder] generator functor [adderGen] for the final adder.
  ///
  /// Sign extension methodology is defined by the partial product generator
  /// supplied via [seGen].
  ///
  /// [a] multiplicand and [b] multiplier are the product terms and they can
  /// be different widths allowing for rectangular multiplication.
  ///
  /// [signedMultiplicand] parameter configures the multiplicand [a] as a signed
  /// multiplier (default is unsigned).
  ///
  /// [signedMultiplier] parameter configures the multiplier [b] as a signed
  /// multiplier (default is unsigned).
  ///
  /// Optional [selectSignedMultiplicand] allows for runtime configuration of
  /// signed or unsigned operation, overriding the [signedMultiplicand] static
  /// configuration.
  ///
  /// Optional [selectSignedMultiplier] allows for runtime configuration of
  /// signed or unsigned operation, overriding the [signedMultiplier] static
  /// configuration.
  ///
  /// If [clk] is not null then a set of flops are used to latch the output
  /// after compression.  [reset] and [enable] are optional
  /// inputs to control these flops when [clk] is provided. If [clk] is null,
  /// the [ColumnCompressor] is built as a combinational tree of compressors.
  CompressionTreeMultiplier(super.a, super.b, int radix,
      {this.clk,
      this.reset,
      this.enable,
      super.signedMultiplicand = false,
      super.signedMultiplier = false,
      super.selectSignedMultiplicand,
      super.selectSignedMultiplier,
      Adder Function(Logic a, Logic b, {Logic? carryIn}) adderGen =
<<<<<<< HEAD
          ParallelPrefixAdder.new,
      PartialProductSignExtension Function(PartialProductGeneratorBase pp,
              {String name})
          seGen = CompactRectSignExtension.new,
=======
          NativeAdder.new,
      PartialProductGenerator Function(Logic a, Logic b, RadixEncoder encoder,
              {required bool signedMultiplier,
              required bool signedMultiplicand,
              Logic? selectSignedMultiplier,
              Logic? selectSignedMultiplicand})
          ppGen = PartialProductGeneratorCompactRectSignExtension.new,
>>>>>>> b44b85db
      super.name = 'compression_tree_multiplier'}) {
    clk = (clk != null) ? addInput('clk', clk!) : null;
    reset = (reset != null) ? addInput('reset', reset!) : null;
    enable = (enable != null) ? addInput('enable', enable!) : null;

    final product = addOutput('product', width: a.width + b.width);
    final pp = PartialProductGeneratorBasic(
      a,
      b,
      RadixEncoder(radix),
      selectSignedMultiplicand: selectSignedMultiplicand,
      signedMultiplicand: signedMultiplicand,
      selectSignedMultiplier: selectSignedMultiplier,
      signedMultiplier: signedMultiplier,
    );

    seGen(pp).signExtend();

    final compressor =
        ColumnCompressor(clk: clk, reset: reset, enable: enable, pp)
          ..compress();
    final adder = adderGen(compressor.extractRow(0), compressor.extractRow(1));
    product <= adder.sum.slice(a.width + b.width - 1, 0);
  }
}

/// An implementation of an integer multiply-accumulate using compression trees
class CompressionTreeMultiplyAccumulate extends MultiplyAccumulate {
  /// The clk for the pipelined version of column compression.
  @protected
  Logic? get clk => tryInput('clk');

  /// Optional reset for configurable pipestage
  @protected
  Logic? get reset => tryInput('reset');

  /// Optional enable for configurable pipestage.
  @protected
  Logic? get enable => tryInput('enable');

  /// The final product of the multiplier module.
  @override
  Logic get accumulate => output('accumulate');

  /// Construct a compression tree integer multiply-add with a given [radix]
  /// and an [Adder] generator functor [adderGen] for the final adder.
  ///
  /// [a] and [b] are the product terms, [c] is the accumulate term which
  /// must be the sum of the widths plus 1.
  ///
  /// [signedMultiplicand] parameter configures the multiplicand [a] as
  /// always signed (default is unsigned).
  ///
  /// [signedMultiplier] parameter configures the multiplier [b] as
  /// always signed (default is unsigned).
  ///
  /// [signedAddend] parameter configures the addend [c] as
  /// always signed (default is unsigned).
  ///
  /// Sign extension methodology is defined by the partial product generator
  /// supplied via [ppGen].
  ///
  /// Optional [selectSignedMultiplicand] allows for runtime configuration of
  /// signed or unsigned operation, overriding the [signedMultiplicand] static
  /// configuration.
  ///
  /// Optional [selectSignedMultiplier] allows for runtime configuration of
  /// signed or unsigned operation, overriding the [signedMultiplier] static
  /// configuration.
  ///
  /// Optional [selectSignedAddend] allows for runtime configuration of
  /// signed or unsigned operation, overriding the [signedAddend] static
  /// configuration.
  ///
  /// If[clk] is not null then a set of flops are used to latch the output
  /// after compression.  [reset] and [enable] are optional
  /// inputs to control these flops when [clk] is provided. If [clk] is null,
  /// the [ColumnCompressor] is built as a combinational tree of compressors.
  CompressionTreeMultiplyAccumulate(super.a, super.b, super.c, int radix,
      {Logic? clk,
      Logic? reset,
      Logic? enable,
      super.signedMultiplicand = false,
      super.signedMultiplier = false,
      super.signedAddend = false,
      super.selectSignedMultiplicand,
      super.selectSignedMultiplier,
      super.selectSignedAddend,
      Adder Function(Logic a, Logic b, {Logic? carryIn}) adderGen =
<<<<<<< HEAD
          ParallelPrefixAdder.new,
      PartialProductSignExtension Function(PartialProductGeneratorBase pp,
              {String name})
          seGen = CompactRectSignExtension.new,
=======
          NativeAdder.new,
      PartialProductGenerator Function(Logic a, Logic b, RadixEncoder encoder,
              {required bool signedMultiplier,
              required bool signedMultiplicand,
              Logic? selectSignedMultiplier,
              Logic? selectSignedMultiplicand})
          ppGen = PartialProductGeneratorCompactRectSignExtension.new,
>>>>>>> b44b85db
      super.name = 'compression_tree_mac'}) {
    clk = (clk != null) ? addInput('clk', clk) : null;
    reset = (reset != null) ? addInput('reset', reset) : null;
    enable = (enable != null) ? addInput('enable', enable) : null;

    final accumulate = addOutput('accumulate', width: a.width + b.width + 1);
    final pp = PartialProductGeneratorBasic(
      a,
      b,
      RadixEncoder(radix),
      selectSignedMultiplicand: selectSignedMultiplicand,
      signedMultiplicand: signedMultiplicand,
      selectSignedMultiplier: selectSignedMultiplier,
      signedMultiplier: signedMultiplier,
    );

    seGen(pp).signExtend();

    final lastLength =
        pp.partialProducts[pp.rows - 1].length + pp.rowShift[pp.rows - 1];

    final sign = mux(
        (selectSignedAddend != null)
            ? selectSignedAddend!
            : (signedAddend ? Const(1) : Const(0)),
        c[c.width - 1],
        Const(0));
    final l = [for (var i = 0; i < c.width; i++) c[i]];
    while (l.length < lastLength) {
      l.add(sign);
    }
    l
      ..add(~sign)
      ..add(Const(1));

    // For online evaluate in _ColumnCompressor to work, we need to
    // insert the row rather than append it.
    pp.partialProducts.insert(0, l);
    pp.rowShift.insert(0, 0);

    final compressor =
        ColumnCompressor(clk: clk, reset: reset, enable: enable, pp)
          ..compress();
    final adder = adderGen(compressor.extractRow(0), compressor.extractRow(1));
    accumulate <= adder.sum.slice(a.width + b.width - 1 + 1, 0);
  }
}

/// A MultiplyAccumulate which ignores the [c] term and applies the
/// multiplier function
class MultiplyOnly extends MultiplyAccumulate {
  @override
  Logic get accumulate => output('accumulate');

  static String _genName(
          Multiplier Function(Logic a, Logic b,
                  {Logic? selectSignedMultiplicand,
                  Logic? selectSignedMultiplier})
              fn,
          Logic a,
          Logic b,
          Logic? selectSignedMultiplicand,
          Logic? selectSignedMultiplier) =>
      fn(a, b,
              selectSignedMultiplicand: selectSignedMultiplicand,
              selectSignedMultiplier: selectSignedMultiplier)
          .name;

  /// Construct a MultiplyAccumulate that only multiplies to enable
  /// using the same tester with zero accumulate addend [c].
  MultiplyOnly(
    super.a,
    super.b,
    super.c,
    Multiplier Function(Logic a, Logic b,
            {Logic? selectSignedMultiplicand, Logic? selectSignedMultiplier})
        mulGen, {
    super.signedMultiplicand = false,
    super.signedMultiplier = false,
    super.signedAddend = false,
    super.selectSignedMultiplicand,
    super.selectSignedMultiplier,
    super.selectSignedAddend,
  }) // Will be overrwridden by multiplyGenerator
  : super(
            // ignore: prefer_interpolation_to_compose_strings
            name: 'Multiply Only: ' +
                _genName(mulGen, a, b, selectSignedMultiplicand,
                    selectSignedMultiplier)) {
    final accumulate = addOutput('accumulate', width: a.width + b.width + 1);

    final multiply = mulGen(a, b,
        selectSignedMultiplicand: selectSignedMultiplicand,
        selectSignedMultiplier: selectSignedMultiplier);

    accumulate <=
        mux(
            multiply.isProductSigned,
            multiply.product.signExtend(accumulate.width),
            multiply.product.zeroExtend(accumulate.width));
  }
}<|MERGE_RESOLUTION|>--- conflicted
+++ resolved
@@ -239,20 +239,10 @@
       super.selectSignedMultiplicand,
       super.selectSignedMultiplier,
       Adder Function(Logic a, Logic b, {Logic? carryIn}) adderGen =
-<<<<<<< HEAD
-          ParallelPrefixAdder.new,
+          NativeAdder.new,
       PartialProductSignExtension Function(PartialProductGeneratorBase pp,
               {String name})
           seGen = CompactRectSignExtension.new,
-=======
-          NativeAdder.new,
-      PartialProductGenerator Function(Logic a, Logic b, RadixEncoder encoder,
-              {required bool signedMultiplier,
-              required bool signedMultiplicand,
-              Logic? selectSignedMultiplier,
-              Logic? selectSignedMultiplicand})
-          ppGen = PartialProductGeneratorCompactRectSignExtension.new,
->>>>>>> b44b85db
       super.name = 'compression_tree_multiplier'}) {
     clk = (clk != null) ? addInput('clk', clk!) : null;
     reset = (reset != null) ? addInput('reset', reset!) : null;
@@ -342,20 +332,11 @@
       super.selectSignedMultiplier,
       super.selectSignedAddend,
       Adder Function(Logic a, Logic b, {Logic? carryIn}) adderGen =
-<<<<<<< HEAD
-          ParallelPrefixAdder.new,
+          NativeAdder.new,
       PartialProductSignExtension Function(PartialProductGeneratorBase pp,
               {String name})
           seGen = CompactRectSignExtension.new,
-=======
-          NativeAdder.new,
-      PartialProductGenerator Function(Logic a, Logic b, RadixEncoder encoder,
-              {required bool signedMultiplier,
-              required bool signedMultiplicand,
-              Logic? selectSignedMultiplier,
-              Logic? selectSignedMultiplicand})
-          ppGen = PartialProductGeneratorCompactRectSignExtension.new,
->>>>>>> b44b85db
+
       super.name = 'compression_tree_mac'}) {
     clk = (clk != null) ? addInput('clk', clk) : null;
     reset = (reset != null) ? addInput('reset', reset) : null;
