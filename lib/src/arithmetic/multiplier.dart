// Copyright (C) 2023-2025 Intel Corporation
// SPDX-License-Identifier: BSD-3-Clause
//
// multiplier.dart
// Abstract class of of multiplier module implementation. All multiplier module
// need to inherit this module to ensure consistency.
//
// 2023 May 29
// Author: Yao Jing Quek <yao.jing.quek@intel.com>, Desmond Kirkpatrick
// <desmond.a.kirkpatrick@intel.com>

import 'package:meta/meta.dart';
import 'package:rohd/rohd.dart';
import 'package:rohd_hcl/rohd_hcl.dart';
import 'package:rohd_hcl/src/arithmetic/partial_product_sign_extend.dart';

/// An abstract class for all multiplier implementations.
abstract class Multiplier extends Module {
  /// The clk for pipelining the multiplication.
  @protected
  Logic? clk;

  /// Optional reset for configurable pipestaging.
  @protected
  Logic? reset;

  /// Optional enable for configurable pipestaging.
  @protected
  Logic? enable;

  /// The multiplicand input [a].
  @protected
  Logic get a => input('a');

  /// The multiplier input [b].
  @protected
  Logic get b => input('b');

  /// The multiplier treats input [a] always as a signed input.
  @protected
  final bool signedMultiplicand;

  /// The multiplier treats input [b] always as a signed input.
  @protected
  final bool signedMultiplier;

  /// If not null, use this signal to select between signed and unsigned
  /// multiplicand [a].
  @protected
  Logic? get selectSignedMultiplicand => tryInput('selectSignedMultiplicand');

  /// If not null, use this signal to select between signed and unsigned
  /// multiplier [b]
  @protected
  Logic? get selectSignedMultiplier => tryInput('selectSignedMultiplier');

  /// The multiplication results of the multiplier.
  Logic get product;

  /// Logic that tells us [product] is signed.
  @protected
  Logic get isProductSigned => output('isProductSigned');

  /// Take input [a] and input [b] and return the
  /// [product] of the multiplication result.
  ///
  /// [signedMultiplicand] parameter configures the multiplicand [a] as a signed
  /// multiplier (default is unsigned).
  ///
  /// [signedMultiplier] parameter configures the multiplier [b] as a signed
  /// multiplier (default is unsigned).
  ///
  /// Optional [selectSignedMultiplicand] allows for runtime configuration of
  /// signed or unsigned operation, overriding the [signedMultiplicand] static
  /// configuration.
  ///
  /// Optional [selectSignedMultiplier] allows for runtime configuration of
  /// signed or unsigned operation, overriding the [signedMultiplier] static
  /// configuration.
  /// If [clk] is not null then a set of flops are used to make the multiply
  /// a 2-cycle latency operation. [reset] and [enable] are optional
  /// inputs to control these flops when [clk] is provided.
  Multiplier(Logic a, Logic b,
      {Logic? clk,
      Logic? reset,
      Logic? enable,
      this.signedMultiplicand = false,
      this.signedMultiplier = false,
      Logic? selectSignedMultiplicand,
      Logic? selectSignedMultiplier,
<<<<<<< HEAD
      super.name = 'multiplier',
      String? definitionName})
      : super(
            definitionName:
                definitionName ?? 'Multiplier_W${a.width}x${b.width}') {
=======
      super.name = 'multiplier'}) {
>>>>>>> 519f987f
    if (signedMultiplicand && (selectSignedMultiplicand != null)) {
      throw RohdHclException('multiplicand sign reconfiguration requires '
          'signedMultiplicand=false');
    }
    if (signedMultiplier && (selectSignedMultiplier != null)) {
      throw RohdHclException('sign reconfiguration requires signed=false');
    }
    this.clk = (clk != null) ? addInput('clk', clk) : null;
    this.reset = (reset != null) ? addInput('reset', reset) : null;
    this.enable = (enable != null) ? addInput('enable', enable) : null;
    a = addInput('a', a, width: a.width);
    b = addInput('b', b, width: b.width);

    selectSignedMultiplicand = (selectSignedMultiplicand != null)
        ? addInput('selectSignedMultiplicand', selectSignedMultiplicand)
        : null;
    selectSignedMultiplier = (selectSignedMultiplier != null)
        ? addInput('selectSignedMultiplier', selectSignedMultiplier)
        : null;

    addOutput('isProductSigned') <=
        (signedMultiplicand | signedMultiplier ? Const(1) : Const(0)) |
            ((selectSignedMultiplicand != null)
                ? selectSignedMultiplicand
                : Const(0)) |
            ((selectSignedMultiplier != null)
                ? selectSignedMultiplier
                : Const(0));
  }
}

/// A class which wraps the native '*' operator so that it can be passed
/// into other modules as a parameter for using the native operation.
class NativeMultiplier extends Multiplier {
  /// The multiplication results of the multiplier.
  @override
  Logic get product => output('product');

  /// The width of input [a] and [b] must be the same.
  NativeMultiplier(super.a, super.b,
      {super.clk,
      super.reset,
      super.enable,
      super.signedMultiplicand = false,
      super.signedMultiplier = false,
      super.selectSignedMultiplicand,
      super.selectSignedMultiplier,
<<<<<<< HEAD
      super.name = 'native_multiplier'})
      : super(definitionName: 'NativeMultiplier_W${a.width}') {
=======
      super.name = 'native_multiplier'}) {
>>>>>>> 519f987f
    if (a.width != b.width) {
      throw RohdHclException('inputs of a and b should have same width.');
    }
    final pW = a.width + b.width;
    final product = addOutput('product', width: pW);

    final Logic extendedMultiplicand;
    final Logic extendedMultiplier;
    if (selectSignedMultiplicand == null) {
      extendedMultiplicand =
          signedMultiplicand ? a.signExtend(pW) : a.zeroExtend(pW);
    } else {
      final len = a.width;
      final sign = a[len - 1];
      final extension = [
        for (var i = len; i < pW; i++)
          mux(selectSignedMultiplicand!, sign, Const(0))
      ];
      extendedMultiplicand = (a.elements + extension).rswizzle();
    }
    if (selectSignedMultiplier == null) {
      extendedMultiplier =
          (signedMultiplier ? b.signExtend(pW) : b.zeroExtend(pW))
              .named('extended_multiplier', naming: Naming.mergeable);
    } else {
      final len = b.width;
      final sign = b[len - 1];
      final extension = [
        for (var i = len; i < pW; i++)
          mux(selectSignedMultiplier!, sign, Const(0))
      ];
      extendedMultiplier = (b.elements + extension)
          .rswizzle()
          .named('extended_multiplier', naming: Naming.mergeable);
    }

    final internalProduct =
        (extendedMultiplicand * extendedMultiplier).named('internalProduct');
    product <= condFlop(clk, reset: reset, en: enable, internalProduct);
  }
}

// TODO(desmonddak): add a multiply generator option to MAC
// TODO(desmonddak): add a variable width output as we did with fp multiply
// as well as a variable width accumulate input

/// An abstract class for all multiply accumulate implementations.
abstract class MultiplyAccumulate extends Module {
  /// The clk for pipelining the multiplication.
  @protected
  Logic? clk;

  /// Optional reset for configurable pipestaging.
  @protected
  Logic? reset;

  /// Optional enable for configurable pipestaging.
  @protected
  Logic? enable;

  /// The input to the multiplier pin [a].
  @protected
  Logic get a => input('a');

  /// The input to the multiplier pin [b].
  @protected
  Logic get b => input('b');

  /// The input to the addend pin [c].
  @protected
  Logic get c => input('c');

  /// The MAC treats multiplicand [a] as always signed.
  @protected
  final bool signedMultiplicand;

  /// The MAC treats multiplier [b] as always signed.
  @protected
  final bool signedMultiplier;

  /// The MAC treats addend [c] as always signed.
  @protected
  final bool signedAddend;

  /// If not null, use this signal to select between signed and unsigned
  /// multiplicand [a].
  @protected
  Logic? get selectSignedMultiplicand => tryInput('selectSignedMultiplicand');

  /// If not null, use this signal to select between signed and unsigned
  /// multiplier [b]
  @protected
  Logic? get selectSignedMultiplier => tryInput('selectSignedMultiplier');

  /// If not null, use this signal to select between signed and unsigned
  /// addend [c]
  @protected
  Logic? get selectSignedAddend => tryInput('selectSignedAddend');

  /// The multiplication and addition or [accumulate] result.
  Logic get accumulate;

  /// Logic that tells us [accumulate] is signed.
  @protected
  Logic get isAccumulateSigned => output('isAccumulateSigned');

  /// Take input [a] and input [b], compute their
  /// product, add input [c] to produce the [accumulate] result.
  ///
  /// Optional [selectSignedMultiplicand] allows for runtime configuration of
  /// signed or unsigned operation, overriding the [signedMultiplicand] static
  /// configuration.
  ///
  /// Optional [selectSignedMultiplier] allows for runtime configuration of
  /// signed or unsigned operation, overriding the [signedMultiplier] static
  /// configuration.
  ///
  /// Optional [selectSignedAddend] allows for runtime configuration of
  /// signed or unsigned operation, overriding the [signedAddend] static
  /// configuration.
  MultiplyAccumulate(Logic a, Logic b, Logic c,
      {Logic? clk,
      Logic? reset,
      Logic? enable,
      this.signedMultiplicand = false,
      this.signedMultiplier = false,
      this.signedAddend = false,
      Logic? selectSignedMultiplicand,
      Logic? selectSignedMultiplier,
      Logic? selectSignedAddend,
<<<<<<< HEAD
      super.name,
      String? definitionName})
      : super(
            definitionName: definitionName ??
                'MultiplyAccumulate_W${a.width}x${b.width}_'
                    'Acc${c.width}') {
=======
      super.name}) {
>>>>>>> 519f987f
    this.clk = (clk != null) ? addInput('clk', clk) : null;
    this.reset = (reset != null) ? addInput('reset', reset) : null;
    this.enable = (enable != null) ? addInput('enable', enable) : null;
    a = addInput('a', a, width: a.width);
    b = addInput('b', b, width: b.width);
    c = addInput('c', c, width: c.width);
    selectSignedMultiplicand = (selectSignedMultiplicand != null)
        ? addInput('selectSignedMultiplicand', selectSignedMultiplicand)
        : null;
    selectSignedMultiplier = (selectSignedMultiplier != null)
        ? addInput('selectSignedMultiplier', selectSignedMultiplier)
        : null;
    selectSignedAddend = (selectSignedAddend != null)
        ? addInput('selectSignedAddend', selectSignedAddend)
        : null;
    addOutput('isAccumulateSigned') <=
        (signedMultiplicand | signedMultiplier | signedAddend
                ? Const(1)
                : Const(0)) |
            ((selectSignedMultiplicand != null)
                ? selectSignedMultiplicand
                : Const(0)) |
            ((selectSignedMultiplier != null)
                ? selectSignedMultiplier
                : Const(0)) |
            ((selectSignedAddend != null) ? selectSignedAddend : Const(0));
  }
}

/// An implementation of an integer multiplier using compression trees.
class CompressionTreeMultiplier extends Multiplier {
  /// The final product of the multiplier module.
  @override
  Logic get product => output('product');

  /// Construct a compression tree integer multiplier with a given [radix]
  /// and an [Adder] generator functor [adderGen] for the final adder.
  ///
  /// Sign extension methodology is defined by the partial product generator
  /// supplied via [seGen].
  ///
  /// [a] multiplicand and [b] multiplier are the product terms and they can
  /// be different widths allowing for rectangular multiplication.
  ///
  /// [signedMultiplicand] parameter configures the multiplicand [a] as a signed
  /// multiplier (default is unsigned).
  ///
  /// [signedMultiplier] parameter configures the multiplier [b] as a signed
  /// multiplier (default is unsigned).
  ///
  /// Optional [selectSignedMultiplicand] allows for runtime configuration of
  /// signed or unsigned operation, overriding the [signedMultiplicand] static
  /// configuration.
  ///
  /// Optional [selectSignedMultiplier] allows for runtime configuration of
  /// signed or unsigned operation, overriding the [signedMultiplier] static
  /// configuration.
  ///
  /// If [clk] is not null then a set of flops are used to latch the output
  /// after compression.  [reset] and [enable] are optional
  /// inputs to control these flops when [clk] is provided. If [clk] is null,
  /// the [ColumnCompressor] is built as a combinational tree of compressors.
  CompressionTreeMultiplier(super.a, super.b, int radix,
      {super.clk,
      super.reset,
      super.enable,
      super.signedMultiplicand = false,
      super.signedMultiplier = false,
      super.selectSignedMultiplicand,
      super.selectSignedMultiplier,
      Adder Function(Logic a, Logic b, {Logic? carryIn}) adderGen =
          NativeAdder.new,
      PartialProductSignExtension Function(PartialProductGeneratorBase pp,
              {String name})
          seGen = CompactRectSignExtension.new,
<<<<<<< HEAD
      super.name = 'compression_tree_multiplier'})
      : super(
            definitionName: 'CompressionTreeMultiplier_W${a.width}x'
                '${b.width}_'
                '${signedMultiplicand ? 'SD_' : ''}'
                '${signedMultiplier ? 'SM_' : ''}'
                '${selectSignedMultiplicand != null ? 'SSD_' : ''}'
                '${selectSignedMultiplier != null ? 'SSM_' : ''}'
                'with${adderGen(a, b).definitionName}') {
=======
      super.name = 'compression_tree_multiplier'}) {
>>>>>>> 519f987f
// Should be done in base TODO(desmonddak):
    final product = addOutput('product', width: a.width + b.width);
    final pp = PartialProductGenerator(
      a,
      b,
      RadixEncoder(radix),
      selectSignedMultiplicand: selectSignedMultiplicand,
      signedMultiplicand: signedMultiplicand,
      selectSignedMultiplier: selectSignedMultiplier,
      signedMultiplier: signedMultiplier,
    );

    seGen(pp).signExtend();

    final compressor =
        ColumnCompressor(clk: clk, reset: reset, enable: enable, pp)
          ..compress();
    final adder = adderGen(compressor.extractRow(0), compressor.extractRow(1));
    product <= adder.sum.slice(a.width + b.width - 1, 0);
  }
}

/// An implementation of an integer multiply-accumulate using compression trees
class CompressionTreeMultiplyAccumulate extends MultiplyAccumulate {
  /// The final product of the multiplier module.
  @override
  Logic get accumulate => output('accumulate');

  /// Construct a compression tree integer multiply-add with a given [radix]
  /// and an [Adder] generator functor [adderGen] for the final adder.
  ///
  /// [a] and [b] are the product terms, [c] is the accumulate term which
  /// must be the sum of the widths plus 1.
  ///
  /// [signedMultiplicand] parameter configures the multiplicand [a] as
  /// always signed (default is unsigned).
  ///
  /// [signedMultiplier] parameter configures the multiplier [b] as
  /// always signed (default is unsigned).
  ///
  /// [signedAddend] parameter configures the addend [c] as
  /// always signed (default is unsigned).
  ///
  /// Sign extension methodology is defined by the partial product generator
  /// supplied via [seGen].
  ///
  /// Optional [selectSignedMultiplicand] allows for runtime configuration of
  /// signed or unsigned operation, overriding the [signedMultiplicand] static
  /// configuration.
  ///
  /// Optional [selectSignedMultiplier] allows for runtime configuration of
  /// signed or unsigned operation, overriding the [signedMultiplier] static
  /// configuration.
  ///
  /// Optional [selectSignedAddend] allows for runtime configuration of
  /// signed or unsigned operation, overriding the [signedAddend] static
  /// configuration.
  ///
  /// If [clk] is not null then a set of flops are used to latch the output
  /// after compression.  [reset] and [enable] are optional
  /// inputs to control these flops when [clk] is provided. If [clk] is null,
  /// the [ColumnCompressor] is built as a combinational tree of compressors.
  CompressionTreeMultiplyAccumulate(super.a, super.b, super.c, int radix,
      {Logic? clk,
      Logic? reset,
      Logic? enable,
      super.signedMultiplicand = false,
      super.signedMultiplier = false,
      super.signedAddend = false,
      super.selectSignedMultiplicand,
      super.selectSignedMultiplier,
      super.selectSignedAddend,
      Adder Function(Logic a, Logic b, {Logic? carryIn}) adderGen =
          NativeAdder.new,
      PartialProductSignExtension Function(PartialProductGeneratorBase pp,
              {String name})
          seGen = CompactRectSignExtension.new,
      super.name = 'compression_tree_mac'}) {
    final accumulate = addOutput('accumulate', width: a.width + b.width + 1);
    final pp = PartialProductGenerator(
      a,
      b,
      RadixEncoder(radix),
      selectSignedMultiplicand: selectSignedMultiplicand,
      signedMultiplicand: signedMultiplicand,
      selectSignedMultiplier: selectSignedMultiplier,
      signedMultiplier: signedMultiplier,
    );

    seGen(pp).signExtend();

    final lastLength =
        pp.partialProducts[pp.rows - 1].length + pp.rowShift[pp.rows - 1];

    final sign = mux(
        (selectSignedAddend != null)
            ? selectSignedAddend!
            : (signedAddend ? Const(1) : Const(0)),
        c[c.width - 1],
        Const(0));
    final l = [for (var i = 0; i < c.width; i++) c[i]];
    while (l.length < lastLength) {
      l.add(sign);
    }
    l
      ..add(~sign)
      ..add(Const(1));

    // For online evaluate in _ColumnCompressor to work, we need to
    // insert the row rather than append it.
    pp.partialProducts.insert(0, l);
    pp.rowShift.insert(0, 0);

    final compressor =
        ColumnCompressor(clk: clk, reset: reset, enable: enable, pp)
          ..compress();
    final adder = adderGen(compressor.extractRow(0), compressor.extractRow(1));
    accumulate <= adder.sum.slice(a.width + b.width - 1 + 1, 0);
  }
}

/// A MultiplyAccumulate which ignores the [c] term and applies the
/// multiplier function
class MultiplyOnly extends MultiplyAccumulate {
  @override
  Logic get accumulate => output('accumulate');

  static String _genName(
          Multiplier Function(Logic a, Logic b,
                  {Logic? selectSignedMultiplicand,
                  Logic? selectSignedMultiplier})
              fn,
          Logic a,
          Logic b,
          Logic? selectSignedMultiplicand,
          Logic? selectSignedMultiplier) =>
      fn(a, b,
              selectSignedMultiplicand: selectSignedMultiplicand,
              selectSignedMultiplier: selectSignedMultiplier)
          .name;

  /// Construct a MultiplyAccumulate that only multiplies to enable
  /// using the same tester with zero accumulate addend [c].
  MultiplyOnly(
    super.a,
    super.b,
    super.c,
    Multiplier Function(Logic a, Logic b,
            {Logic? selectSignedMultiplicand, Logic? selectSignedMultiplier})
        mulGen, {
    super.signedMultiplicand = false,
    super.signedMultiplier = false,
    super.signedAddend = false,
    super.selectSignedMultiplicand,
    super.selectSignedMultiplier,
    super.selectSignedAddend,
  }) // Will be overrwridden by multiplyGenerator
  : super(
            // ignore: prefer_interpolation_to_compose_strings
            name: 'Multiply Only: ' +
                _genName(mulGen, a, b, selectSignedMultiplicand,
                    selectSignedMultiplier)) {
    final accumulate = addOutput('accumulate', width: a.width + b.width + 1);

    final multiply = mulGen(a, b,
        selectSignedMultiplicand: selectSignedMultiplicand,
        selectSignedMultiplier: selectSignedMultiplier);

    accumulate <=
        mux(
            multiply.isProductSigned,
            multiply.product.signExtend(accumulate.width),
            multiply.product.zeroExtend(accumulate.width));
  }
}<|MERGE_RESOLUTION|>--- conflicted
+++ resolved
@@ -88,15 +88,12 @@
       this.signedMultiplier = false,
       Logic? selectSignedMultiplicand,
       Logic? selectSignedMultiplier,
-<<<<<<< HEAD
       super.name = 'multiplier',
       String? definitionName})
       : super(
             definitionName:
                 definitionName ?? 'Multiplier_W${a.width}x${b.width}') {
-=======
-      super.name = 'multiplier'}) {
->>>>>>> 519f987f
+
     if (signedMultiplicand && (selectSignedMultiplicand != null)) {
       throw RohdHclException('multiplicand sign reconfiguration requires '
           'signedMultiplicand=false');
@@ -144,12 +141,10 @@
       super.signedMultiplier = false,
       super.selectSignedMultiplicand,
       super.selectSignedMultiplier,
-<<<<<<< HEAD
+
       super.name = 'native_multiplier'})
       : super(definitionName: 'NativeMultiplier_W${a.width}') {
-=======
-      super.name = 'native_multiplier'}) {
->>>>>>> 519f987f
+
     if (a.width != b.width) {
       throw RohdHclException('inputs of a and b should have same width.');
     }
@@ -280,16 +275,13 @@
       Logic? selectSignedMultiplicand,
       Logic? selectSignedMultiplier,
       Logic? selectSignedAddend,
-<<<<<<< HEAD
       super.name,
       String? definitionName})
       : super(
             definitionName: definitionName ??
                 'MultiplyAccumulate_W${a.width}x${b.width}_'
                     'Acc${c.width}') {
-=======
-      super.name}) {
->>>>>>> 519f987f
+
     this.clk = (clk != null) ? addInput('clk', clk) : null;
     this.reset = (reset != null) ? addInput('reset', reset) : null;
     this.enable = (enable != null) ? addInput('enable', enable) : null;
@@ -365,7 +357,7 @@
       PartialProductSignExtension Function(PartialProductGeneratorBase pp,
               {String name})
           seGen = CompactRectSignExtension.new,
-<<<<<<< HEAD
+
       super.name = 'compression_tree_multiplier'})
       : super(
             definitionName: 'CompressionTreeMultiplier_W${a.width}x'
@@ -375,9 +367,6 @@
                 '${selectSignedMultiplicand != null ? 'SSD_' : ''}'
                 '${selectSignedMultiplier != null ? 'SSM_' : ''}'
                 'with${adderGen(a, b).definitionName}') {
-=======
-      super.name = 'compression_tree_multiplier'}) {
->>>>>>> 519f987f
 // Should be done in base TODO(desmonddak):
     final product = addOutput('product', width: a.width + b.width);
     final pp = PartialProductGenerator(
