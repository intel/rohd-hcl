--- conflicted
+++ resolved
@@ -25,7 +25,6 @@
   Logic get b => input('b');
 
   /// The multiplier treats input [a] always as a signed input.
-<<<<<<< HEAD
   @protected
   final bool signedMultiplicand;
 
@@ -33,15 +32,6 @@
   @protected
   final bool signedMultiplier;
 
-=======
-  @protected
-  final bool signedMultiplicand;
-
-  /// The multiplier treats input [b] always as a signed input.
-  @protected
-  final bool signedMultiplier;
-
->>>>>>> 2e70ca9c
   /// If not null, use this signal to select between signed and unsigned
   /// multiplicand [a].
   @protected
@@ -119,7 +109,6 @@
   /// The MAC treats multiplicand [a] as always signed.
   @protected
   final bool signedMultiplicand;
-<<<<<<< HEAD
 
   /// The MAC treats multiplier [b] as always signed.
   @protected
@@ -139,27 +128,6 @@
   @protected
   Logic? get selectSignedMultiplier => tryInput('selectSignedMultiplier');
 
-=======
-
-  /// The MAC treats multiplier [b] as always signed.
-  @protected
-  final bool signedMultiplier;
-
-  /// The MAC treats addend [c] as always signed.
-  @protected
-  final bool signedAddend;
-
-  /// If not null, use this signal to select between signed and unsigned
-  /// multiplicand [a].
-  @protected
-  Logic? get selectSignedMultiplicand => tryInput('selectSignedMultiplicand');
-
-  /// If not null, use this signal to select between signed and unsigned
-  /// multiplier [b]
-  @protected
-  Logic? get selectSignedMultiplier => tryInput('selectSignedMultiplier');
-
->>>>>>> 2e70ca9c
   /// If not null, use this signal to select between signed and unsigned
   /// addend [c]
   @protected
@@ -281,10 +249,7 @@
               Logic? selectSignedMultiplier,
               Logic? selectSignedMultiplicand})
           ppGen = PartialProductGeneratorCompactRectSignExtension.new,
-<<<<<<< HEAD
       bool use42Compressors = false,
-=======
->>>>>>> 2e70ca9c
       super.name = 'compression_tree_multiplier'}) {
     clk = (clk != null) ? addInput('clk', clk!) : null;
     reset = (reset != null) ? addInput('reset', reset!) : null;
@@ -300,8 +265,6 @@
       selectSignedMultiplier: selectSignedMultiplier,
       signedMultiplier: signedMultiplier,
     );
-<<<<<<< HEAD
-
     final compressor = ColumnCompressor(
         clk: clk,
         reset: reset,
@@ -309,13 +272,6 @@
         pp,
         use42Compressors: use42Compressors)
       ..compress();
-
-=======
-
-    final compressor =
-        ColumnCompressor(clk: clk, reset: reset, enable: enable, pp)
-          ..compress();
->>>>>>> 2e70ca9c
     final adder = ParallelPrefixAdder(
         compressor.extractRow(0), compressor.extractRow(1),
         ppGen: ppTree);
@@ -436,7 +392,6 @@
     pp.partialProducts.insert(0, l);
     pp.rowShift.insert(0, 0);
 
-<<<<<<< HEAD
     final compressor = ColumnCompressor(
         clk: clk,
         reset: reset,
@@ -444,11 +399,6 @@
         pp,
         use42Compressors: use42Compressors)
       ..compress();
-=======
-    final compressor =
-        ColumnCompressor(clk: clk, reset: reset, enable: enable, pp)
-          ..compress();
->>>>>>> 2e70ca9c
     final adder = ParallelPrefixAdder(
         compressor.extractRow(0), compressor.extractRow(1),
         ppGen: ppTree);
