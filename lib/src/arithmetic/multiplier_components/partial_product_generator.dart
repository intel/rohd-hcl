--- conflicted
+++ resolved
@@ -343,14 +343,6 @@
               Logic multiplicand, Logic multiplier, RadixEncoder radixEncoder,
               {dynamic signedMultiplicand, dynamic signedMultiplier})
           genPPG = PartialProductGenerator.new,
-<<<<<<< HEAD
-      super.name = 'partial_product'}) {
-    final signedMultiplicandParameter =
-        StaticOrDynamicParameter.ofDynamic(signedMultiplicand);
-
-    final signedMultiplierParameter =
-        StaticOrDynamicParameter.ofDynamic(signedMultiplier);
-=======
       super.name = 'partial_product',
       super.reserveName,
       super.reserveDefinitionName,
@@ -360,13 +352,11 @@
                 'PartialProduct_W${multiplicand.width}x${multiplier.width}'
                     '_${Multiplier.signedMD(signedMultiplicand)}_'
                     '${Multiplier.signedML(signedMultiplier)}') {
-    final selectSignedMultiplicandInternal = selectSignedMultiplicand != null
-        ? addInput(selectSignedMultiplicand.name, selectSignedMultiplicand)
-        : null;
-    final selectSignedMultiplierInternal = selectSignedMultiplier != null
-        ? addInput(selectSignedMultiplier.name, selectSignedMultiplier)
-        : null;
->>>>>>> baa520c7
+    final signedMultiplicandParameter =
+        StaticOrDynamicParameter.ofDynamic(signedMultiplicand);
+
+    final signedMultiplierParameter =
+        StaticOrDynamicParameter.ofDynamic(signedMultiplier);
 
     final localMultiplicand =
         addInput('multiplicand', multiplicand, width: multiplicand.width);
