// Copyright (C) 2023-2025 Intel Corporation
// SPDX-License-Identifier: BSD-3-Clause
//
// multiplier_accumulate.dart
// MultiplyAccumulate abstract class and implementations.
// (formerly part of multiply.dart)
//
// 2025 April 18
// Author:  Desmond Kirkpatrick <desmond.a.kirkpatrick@intel.com>

import 'package:meta/meta.dart';
import 'package:rohd/rohd.dart';
import 'package:rohd_hcl/rohd_hcl.dart';

// TODO(desmonddak): add a multiply generator option to MAC
// TODO(desmonddak): add a variable width output as we did with fp multiply
// as well as a variable width accumulate input

/// An abstract class for all multiply accumulate implementations.
abstract class MultiplyAccumulate extends Module {
  /// The clk for pipelining the multiplication.
  @protected
  Logic? clk;

  /// Optional reset for configurable pipestaging.
  @protected
  Logic? reset;

  /// Optional enable for configurable pipestaging.
  @protected
  Logic? enable;

  /// The input to the multiplier pin [a].
  @protected
  Logic get a => input('a');

  /// The input to the multiplier pin [b].
  @protected
  Logic get b => input('b');

  /// The input to the addend pin [c].
  @protected
  Logic get c => input('c');

  /// The multiplication and addition or [accumulate] result.
  Logic get accumulate => output('accumulate');

  /// Configuration for signed multiplicand [a].
  @protected
  late final StaticOrDynamicParameter signedMultiplicandParameter;

  /// Configuration for signed multiplier [b].
  @protected
  late final StaticOrDynamicParameter signedMultiplierParameter;

  /// Configuration for signed addend [c].
  @protected
  late final StaticOrDynamicParameter signedAddendParameter;

  /// [Logic] that tells us [accumulate] is signed.
  @protected
  Logic get isAccumulateSigned => output('isAccumulateSigned');

  /// Take input [a] and input [b], compute their product, add input [c] to
  /// produce the [accumulate] result.
  ///
  /// The optional [signedMultiplicand] parameter configures the multiplicand
  /// [a] statically using a `bool` to indicate a signed multiplicand (default
  /// is `false`, or unsigned) or dynamically with a 1-bit [Logic] input.
  /// Passing something other than null, `bool`, or [Logic] will result in a
  /// throw.
  ///
  /// The optional [signedMultiplier] parameter configures the multiplier [b]
  /// statically using a `bool` to indicate a signed multiplier (default is
  /// `false`, or unsigned) or dynamically with a 1-bit [Logic] input.  Passing
  /// something other than null, `bool`, or [Logic] will result in a throw.
  ///
  /// The optional [signedAddend] parameter configures the multiplier [c]
  /// statically using a `bool` to indicate a signed addend (default is `false`,
  /// or unsigned) or dynamically with a 1-bit [Logic] input.  Passing something
  /// other null, `bool`, or [Logic] will result in a throw.
  MultiplyAccumulate(Logic a, Logic b, Logic c,
      {Logic? clk,
      Logic? reset,
      Logic? enable,
      dynamic signedMultiplicand,
      dynamic signedMultiplier,
      dynamic signedAddend,
      super.name = 'multiply_accumulate',
      super.reserveName,
      super.reserveDefinitionName,
      String? definitionName})
      : super(
            definitionName: definitionName ??
                'MultiplyAccumulate_W${a.width}x${b.width}_'
                    'Acc${c.width}') {
    this.clk = (clk != null) ? addInput('clk', clk) : null;
    this.reset = (reset != null) ? addInput('reset', reset) : null;
    this.enable = (enable != null) ? addInput('enable', enable) : null;
    a = addInput('a', a, width: a.width);
    b = addInput('b', b, width: b.width);
    c = addInput('c', c, width: c.width);

    signedMultiplicandParameter =
        StaticOrDynamicParameter.ofDynamic(signedMultiplicand);
    signedMultiplierParameter =
        StaticOrDynamicParameter.ofDynamic(signedMultiplier);
    signedAddendParameter = StaticOrDynamicParameter.ofDynamic(signedAddend);

    addOutput('accumulate', width: a.width + b.width + 1);

    addOutput('isAccumulateSigned') <=
        signedMultiplicandParameter.getLogic(this) |
            signedMultiplierParameter.getLogic(this) |
            signedAddendParameter.getLogic(this);
  }

  /// This is a helper function that prints out the kind of addend (selected by
  /// a [Logic] or set statically by a `bool`).) This supplements the
  /// [Multiplier] functions that can be used for multiplicand and multiplier as
  /// they are statics: [Multiplier.signedMD] and [Multiplier.signedML].
  /// - UA: unsigned addend.
  /// - SA: signed addend.
  /// - SSA: dynamic selection of signed addend.
  static String signedAD(dynamic adConfig) =>
      ((adConfig is! StaticOrDynamicParameter) | (adConfig == null))
          ? 'UA'
          : (adConfig as StaticOrDynamicParameter).dynamicConfig != null
              ? 'SSA'
              : adConfig.staticConfig
                  ? 'SA'
                  : 'UA';
}

/// An implementation of an integer multiply-accumulate using compression trees
class CompressionTreeMultiplyAccumulate extends MultiplyAccumulate {
  /// Construct a compression tree integer multiply-add with a given [radix]
  /// and an [Adder] generator functor [adderGen] for the final adder.
  ///
  /// [a] and [b] are the product terms, [c] is the accumulate term which
  /// must be the sum of the widths plus 1.
  ///
  /// Sign extension methodology is defined by the partial product generator
  /// supplied via [seGen].
  ///
  /// If [clk] is not null then a set of flops are used to latch the output
  /// after compression.  [reset] and [enable] are optional
  /// inputs to control these flops when [clk] is provided. If [clk] is null,
  /// the Column Compressor is built as a combinational tree of compressors.
  CompressionTreeMultiplyAccumulate(super.a, super.b, super.c,
      {int radix = 4,
      Logic? clk,
      Logic? reset,
      Logic? enable,
      super.signedMultiplicand,
      super.signedMultiplier,
      super.signedAddend,
      Adder Function(Logic a, Logic b, {Logic? carryIn}) adderGen =
          NativeAdder.new,
      PartialProductSignExtension Function(PartialProductGeneratorBase pp,
              {String name})
          seGen = CompactRectSignExtension.new,
<<<<<<< HEAD
      super.name = 'compression_tree_mac'}) {
    // Build the partial product generator.

    final ppg = PartialProductGenerator(a, b, RadixEncoder(radix),
        signedMultiplicand: super.signedMultiplicandParameter,
        signedMultiplier: super.signedMultiplierParameter);
=======
      super.name = 'compression_tree_mac',
      super.reserveName,
      super.reserveDefinitionName,
      String? definitionName})
      : super(
            definitionName: definitionName ??
                'CompressionTreeMAC_W${a.width}x${b.width}_Acc${c.width}_'
                    '${MultiplyAccumulate.signedAD(signedAddend)}') {
    final ppg = PartialProductGenerator(
      a,
      b,
      RadixEncoder(radix),
      selectSignedMultiplicand: selectSignedMultiplicand,
      signedMultiplicand: signedMultiplicand,
      selectSignedMultiplier: selectSignedMultiplier,
      signedMultiplier: signedMultiplier,
    );
>>>>>>> baa520c7

    seGen(ppg).signExtend();

    final lastRowLen =
        ppg.partialProducts[ppg.partialProducts.length - 1].length +
            ppg.rowShift[ppg.partialProducts.length - 1];

    final additionalRowSign = mux(
        (signedAddendParameter.dynamicConfig != null)
            ? signedAddendParameter.dynamicConfig!
            : (signedAddendParameter.staticConfig ? Const(1) : Const(0)),
        c[c.width - 1],
        Const(0));

    final additionalRow = [for (var i = 0; i < c.width; i++) c[i]];
    while (additionalRow.length < lastRowLen) {
      additionalRow.add(additionalRowSign);
    }
    additionalRow
      ..add(~additionalRowSign)
      ..add(~additionalRowSign)
      ..add(Const(1));

    // For online evaluate in _ColumnCompressor to work, we need to
    // insert the row rather than append it.
    ppg.partialProducts.insert(0, additionalRow);
    ppg.rowShift.insert(0, 0);

    final ppgRows = [
      for (var row = 0; row < ppg.partialProducts.length; row++)
        ppg.partialProducts[row].rswizzle()
    ];

    final compressor = ColumnCompressor(ppgRows, ppg.rowShift,
        clk: clk, reset: reset, enable: enable);
    final adder = adderGen(compressor.add0, compressor.add1);
    accumulate <= adder.sum.slice(a.width + b.width - 1 + 1, 0);
  }
}

/// A subclass of [MultiplyAccumulate] which ignores the third ([c]) accumulate
/// term and applies the multiplier function.
@visibleForTesting
class MultiplyOnly extends MultiplyAccumulate {
  static String _genName(
          Multiplier Function(Logic a, Logic b,
                  {dynamic signedMultiplicand, dynamic signedMultiplier})
              fn,
          Logic a,
          Logic b,
          dynamic signedMultiplicand,
          dynamic signedMultiplier) =>
      fn(a, b,
              signedMultiplicand: signedMultiplicand,
              signedMultiplier: signedMultiplier)
          .name;

  /// Construct a [MultiplyAccumulate] that only multiplies to enable
  /// using the same tester with zero accumulate addend [c].
  MultiplyOnly(
    super.a,
    super.b,
    super.c,
    Multiplier Function(Logic a, Logic b,
            {dynamic signedMultiplicand, dynamic signedMultiplier})
        mulGen, {
    super.signedMultiplicand,
    super.signedMultiplier,
    super.signedAddend,
  }) // Will be overrwridden by multiplyGenerator
  : super(
            // ignore: prefer_interpolation_to_compose_strings
            name: 'multiply_only_' +
                _genName(mulGen, a, b, signedMultiplicand, signedMultiplier)) {
    final multiply = mulGen(a, b,
        signedMultiplicand: signedMultiplicandParameter.clone(this),
        signedMultiplier: signedMultiplierParameter.clone(this));

    accumulate <=
        mux(
            // ignore: invalid_use_of_protected_member
            multiply.isProductSigned,
            multiply.product.signExtend(accumulate.width),
            multiply.product.zeroExtend(accumulate.width));
  }
}<|MERGE_RESOLUTION|>--- conflicted
+++ resolved
@@ -160,14 +160,6 @@
       PartialProductSignExtension Function(PartialProductGeneratorBase pp,
               {String name})
           seGen = CompactRectSignExtension.new,
-<<<<<<< HEAD
-      super.name = 'compression_tree_mac'}) {
-    // Build the partial product generator.
-
-    final ppg = PartialProductGenerator(a, b, RadixEncoder(radix),
-        signedMultiplicand: super.signedMultiplicandParameter,
-        signedMultiplier: super.signedMultiplierParameter);
-=======
       super.name = 'compression_tree_mac',
       super.reserveName,
       super.reserveDefinitionName,
@@ -176,16 +168,11 @@
             definitionName: definitionName ??
                 'CompressionTreeMAC_W${a.width}x${b.width}_Acc${c.width}_'
                     '${MultiplyAccumulate.signedAD(signedAddend)}') {
-    final ppg = PartialProductGenerator(
-      a,
-      b,
-      RadixEncoder(radix),
-      selectSignedMultiplicand: selectSignedMultiplicand,
-      signedMultiplicand: signedMultiplicand,
-      selectSignedMultiplier: selectSignedMultiplier,
-      signedMultiplier: signedMultiplier,
-    );
->>>>>>> baa520c7
+    // Build the partial product generator.
+
+    final ppg = PartialProductGenerator(a, b, RadixEncoder(radix),
+        signedMultiplicand: super.signedMultiplicandParameter,
+        signedMultiplier: super.signedMultiplierParameter);
 
     seGen(ppg).signExtend();
 
