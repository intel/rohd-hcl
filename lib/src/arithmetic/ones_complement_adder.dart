--- conflicted
+++ resolved
@@ -37,7 +37,9 @@
   final bool generateEndAroundCarry;
 
   /// [OnesComplementAdder] constructor with an adder functor [adderGen].
-<<<<<<< HEAD
+  /// - A subtractor is created if [subtract] is set to true.  Alternatively,
+  /// if [subtract] configuration is false, and a Lgic control signal
+  /// [subtractIn] is provided, then subtraction can be dynamically selected.
   /// Otherwise an adder is constructed.
   ///
   /// - The optional [subtract] parameter configures the adder to subtract [b]
@@ -48,17 +50,6 @@
   ///   performed and is provided as output [endAroundCarry]. If
   ///   [generateEndAroundCarry] is false, extra hardware takes care of adding
   ///   the end-around carry to [sum].
-=======
-  /// - A subtractor is created if [subtract] is set to `true`.  Alternatively,
-  /// if [subtract] configuration is `false`, and a Lgic control signal
-  /// [subtractIn] is provided, then subtraction can be dynamically selected.
-  /// Otherwise an adder is constructed.
-  /// - If [generateEndAroundCarry] is `true`, then the end-around
-  /// carry is not performed and is provided as output [endAroundCarry]. If
-  ///   [generateEndAroundCarry] is `false`, extra hardware takes care of adding
-  ///   the
-  /// end-around carry to [sum].
->>>>>>> 9c2aaa68
   /// - [carryIn] allows for another adder to chain into this one.
   /// - [chainable] tells this adder to not store the [endAroundCarry] in the
   ///   sign bit as well, but to zero that to allow adders to be chained such as
