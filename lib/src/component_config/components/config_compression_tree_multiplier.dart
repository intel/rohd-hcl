// Copyright (C) 2023-2025 Intel Corporation
// SPDX-License-Identifier: BSD-3-Clause
//
// config_compression_tree_multiplier.dart
// Configurator for a Compression Tree Multiplier.
//
// 2024 August 7
// Author: Desmond Kirkpatrick <desmond.a.kirkpatrick@intel.com>

import 'dart:collection';

import 'package:rohd/rohd.dart';
import 'package:rohd_hcl/rohd_hcl.dart';

/// A [Configurator] for [CompressionTreeMultiplier]s.
class CompressionTreeMultiplierConfigurator extends Configurator {
  /// Map from Type to Function for Adder generator
  static Map<Type, Adder Function(Logic, Logic, {Logic? carryIn})>
      adderGeneratorMap = {
    Ripple: (a, b, {carryIn}) => ParallelPrefixAdder(a, b, ppGen: Ripple.new),
    Sklansky: (a, b, {carryIn}) =>
        ParallelPrefixAdder(a, b, ppGen: Sklansky.new),
    KoggeStone: ParallelPrefixAdder.new,
    BrentKung: (a, b, {carryIn}) =>
        ParallelPrefixAdder(a, b, ppGen: BrentKung.new),
<<<<<<< HEAD
=======
    NativeAdder: (a, b, {carryIn}) => NativeAdder(a, b, carryIn: carryIn)
>>>>>>> b44b85db
  };

  /// Controls the Booth encoding radix of the multiplier.!
  final radixKnob = ChoiceConfigKnob<int>(
    [2, 4, 8, 16],
    value: 4,
  );

  /// Controls the type of [Adder] used for internal adders.
  final adderTypeKnob =
<<<<<<< HEAD
      ChoiceConfigKnob(adderGeneratorMap.keys.toList(), value: KoggeStone);
=======
      ChoiceConfigKnob(adderGeneratorMap.keys.toList(), value: NativeAdder);
>>>>>>> b44b85db

  /// Controls the width of the multiplicand.!
  final IntConfigKnob multiplicandWidthKnob = IntConfigKnob(value: 5);

  /// Controls the width of the multiplier.!
  final IntConfigKnob multiplierWidthKnob = IntConfigKnob(value: 5);

  /// A knob controlling the sign of the multiplicand
  final ChoiceConfigKnob<dynamic> signMultiplicandValueKnob =
      ChoiceConfigKnob(['unsigned', 'signed', 'selected'], value: 'unsigned');

  /// A knob controlling the sign of the multiplier
  final ChoiceConfigKnob<dynamic> signMultiplierValueKnob =
      ChoiceConfigKnob(['unsigned', 'signed', 'selected'], value: 'unsigned');

  /// Controls whether the adder is pipelined
  final ToggleConfigKnob pipelinedKnob = ToggleConfigKnob(value: false);

  @override
  Module createModule() => CompressionTreeMultiplier(
      clk: pipelinedKnob.value ? Logic() : null,
      Logic(name: 'a', width: multiplicandWidthKnob.value),
      Logic(name: 'b', width: multiplierWidthKnob.value),
      radixKnob.value,
      signedMultiplicand: signMultiplicandValueKnob.value == 'signed',
      signedMultiplier: signMultiplierValueKnob.value == 'signed',
      selectSignedMultiplicand:
          signMultiplicandValueKnob.value == 'selected' ? Logic() : null,
      selectSignedMultiplier:
          signMultiplierValueKnob.value == 'selected' ? Logic() : null,
      adderGen: adderGeneratorMap[adderTypeKnob.value]!);

  @override
  late final Map<String, ConfigKnob<dynamic>> knobs = UnmodifiableMapView({
    'Adder type': adderTypeKnob,
    'Radix': radixKnob,
    'Multiplicand width': multiplicandWidthKnob,
    'Multiplicand sign': signMultiplicandValueKnob,
    'Multiplier width': multiplierWidthKnob,
    'Multiplier sign': signMultiplierValueKnob,
    'Pipelined': pipelinedKnob,
  });

  @override
  final String name = 'Comp. Tree Multiplier';
}<|MERGE_RESOLUTION|>--- conflicted
+++ resolved
@@ -23,10 +23,7 @@
     KoggeStone: ParallelPrefixAdder.new,
     BrentKung: (a, b, {carryIn}) =>
         ParallelPrefixAdder(a, b, ppGen: BrentKung.new),
-<<<<<<< HEAD
-=======
     NativeAdder: (a, b, {carryIn}) => NativeAdder(a, b, carryIn: carryIn)
->>>>>>> b44b85db
   };
 
   /// Controls the Booth encoding radix of the multiplier.!
@@ -37,11 +34,7 @@
 
   /// Controls the type of [Adder] used for internal adders.
   final adderTypeKnob =
-<<<<<<< HEAD
-      ChoiceConfigKnob(adderGeneratorMap.keys.toList(), value: KoggeStone);
-=======
       ChoiceConfigKnob(adderGeneratorMap.keys.toList(), value: NativeAdder);
->>>>>>> b44b85db
 
   /// Controls the width of the multiplicand.!
   final IntConfigKnob multiplicandWidthKnob = IntConfigKnob(value: 5);
