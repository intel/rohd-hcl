--- conflicted
+++ resolved
@@ -2,8 +2,5 @@
 // SPDX-License-Identifier: BSD-3-Clause
 
 export 'apb.dart';
-<<<<<<< HEAD
 export 'axi4.dart';
-=======
-export 'spi.dart';
->>>>>>> f1135e32
+export 'spi.dart';