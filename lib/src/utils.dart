--- conflicted
+++ resolved
@@ -89,7 +89,6 @@
 }) =>
     (clk == null)
         ? d
-<<<<<<< HEAD
         : (Logic(name: '${d.name}_flopped', width: d.width)
           ..gets(flop(clk, d,
               en: en,
@@ -101,10 +100,3 @@
 /// operation.
 Logic nameLogic(String name, Logic logic, {Naming? naming}) =>
     Logic(name: name, width: logic.width, naming: naming)..gets(logic);
-=======
-        : flop(clk, d,
-            en: en,
-            reset: reset,
-            resetValue: resetValue,
-            asyncReset: asyncReset);
->>>>>>> eb9de15d
