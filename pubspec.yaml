name: rohd_hcl
description: "The ROHD Hardware Component Library (ROHD-HCL): a collection of reusable, configurable ROHD components."
version: 0.1.0
homepage: https://intel.github.io/rohd-website/
repository: https://github.com/intel/rohd-hcl
issue_tracker: https://github.com/intel/rohd-hcl/issues
documentation: https://intel.github.io/rohd-hcl/rohd_hcl/rohd_hcl-library.html

environment:
  sdk: '>=3.0.0 <4.0.0'

dependencies:
  collection: ^1.18.0
  meta: ^1.9.1
<<<<<<< HEAD
  rohd: ^0.6.0
=======
  rohd: ^0.6.1
>>>>>>> 519f987f
  rohd_vf: ^0.6.0

dev_dependencies:
  logging: ^1.0.1
  test: ^1.25.0

<|MERGE_RESOLUTION|>--- conflicted
+++ resolved
@@ -12,11 +12,7 @@
 dependencies:
   collection: ^1.18.0
   meta: ^1.9.1
-<<<<<<< HEAD
-  rohd: ^0.6.0
-=======
   rohd: ^0.6.1
->>>>>>> 519f987f
   rohd_vf: ^0.6.0
 
 dev_dependencies:
