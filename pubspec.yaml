name: rohd_hcl
description: "The ROHD Hardware Component Library (ROHD-HCL): a collection of reusable, configurable ROHD components."
version: 0.2.0
homepage: https://intel.github.io/rohd-website/
repository: https://github.com/intel/rohd-hcl
issue_tracker: https://github.com/intel/rohd-hcl/issues
documentation: https://intel.github.io/rohd-hcl/rohd_hcl/rohd_hcl-library.html

environment:
  sdk: '>=3.0.0 <4.0.0'

dependencies:
  collection: ^1.18.0
  meta: ^1.9.1
  rohd: ^0.6.1
  rohd_vf: ^0.6.0

dev_dependencies:
  logging: ^1.0.1
  test: ^1.25.0

<<<<<<< HEAD
dependency_overrides:
  rohd: 
    git: 
      url: https://github.com/mkorbel1/rohd 
      ref: clone_and_match
=======
  

>>>>>>> baa520c7
<|MERGE_RESOLUTION|>--- conflicted
+++ resolved
@@ -17,15 +17,4 @@
 
 dev_dependencies:
   logging: ^1.0.1
-  test: ^1.25.0
-
-<<<<<<< HEAD
-dependency_overrides:
-  rohd: 
-    git: 
-      url: https://github.com/mkorbel1/rohd 
-      ref: clone_and_match
-=======
-  
-
->>>>>>> baa520c7
+  test: ^1.25.0