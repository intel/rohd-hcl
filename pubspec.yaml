name: rohd_hcl
description: ROHD Hardware Component Library
version: 0.0.1
homepage: https://intel.github.io/rohd-website/
repository: https://github.com/intel/rohd-hcl
issue_tracker: https://github.com/intel/rohd-hcl/issues
documentation: https://intel.github.io/rohd-hcl/rohd_hcl/rohd_hcl-library.html

environment:
  sdk: '>=2.18.0 <3.0.0'

dependencies:
  meta: ^1.9.1
  rohd: ^0.5.0
  rohd_vf: ^0.5.0

dev_dependencies:
  logging: ^1.0.1
<<<<<<< HEAD
  test: ^1.21.0

dependency_overrides:
  rohd:
    git:
      url: https://github.com/intel/rohd.git
      ref: main
=======
  test: ^1.21.0
>>>>>>> 2cda892d
<|MERGE_RESOLUTION|>--- conflicted
+++ resolved
@@ -16,14 +16,4 @@
 
 dev_dependencies:
   logging: ^1.0.1
-<<<<<<< HEAD
-  test: ^1.21.0
-
-dependency_overrides:
-  rohd:
-    git:
-      url: https://github.com/intel/rohd.git
-      ref: main
-=======
-  test: ^1.21.0
->>>>>>> 2cda892d
+  test: ^1.21.0