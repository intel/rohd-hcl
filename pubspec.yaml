--- conflicted
+++ resolved
@@ -17,18 +17,4 @@
 
 dev_dependencies:
   logging: ^1.0.1
-<<<<<<< HEAD
-  test: ^1.21.0
-
-dependency_overrides:
-  rohd:
-    git:
-      url: https://github.com/intel/rohd.git
-      ref: main
-  rohd_vf:
-    git:
-      url: https://github.com/intel/rohd-vf.git
-      ref: main
-=======
-  test: ^1.21.0
->>>>>>> 75a989d0
+  test: ^1.21.0