--- conflicted
+++ resolved
@@ -373,11 +373,8 @@
       }
     }
   });
-<<<<<<< HEAD
+
   test('FP: simple adder general singleton test', () async {
-=======
-  test('FP: simple adder general singleton test', () {
->>>>>>> eb9de15d
     FloatingPointValue ofString(String s) =>
         FloatingPointValue.ofSpacedBinaryString(s);
 
@@ -391,10 +388,8 @@
     fp1.put(fv1);
     fp2.put(fv2);
     final adder = FloatingPointAdderSimple(fp1, fp2);
-<<<<<<< HEAD
     await adder.build();
-=======
->>>>>>> eb9de15d
+
     final exponentWidth = adder.sum.exponent.width;
     final mantissaWidth = adder.sum.mantissa.width;
 
