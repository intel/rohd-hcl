--- conflicted
+++ resolved
@@ -292,7 +292,13 @@
     final fp2 = FloatingPoint16Value.ofSpacedBinaryString(s);
     expect(fp, equals(fp2));
   });
-<<<<<<< HEAD
+
+  test('Initializing derived type', () {
+    final fp = FloatingPoint16Value.ofInts(15, 0);
+    final s = fp.toString();
+    final fp2 = FloatingPoint16Value.ofSpacedBinaryString(s);
+    expect(fp, equals(fp2));
+  });
   test('FPV Value comparison', () {
     final fp = FloatingPointValue.ofSpacedBinaryString('1 0101 0101');
     expect(fp.compareTo(FloatingPointValue.ofSpacedBinaryString('1 0101 0101')),
@@ -307,6 +313,4 @@
         fp2.compareTo(FloatingPointValue.ofSpacedBinaryString('0 0000 0000')),
         equals(0));
   });
-=======
->>>>>>> 062ea0d4
 }